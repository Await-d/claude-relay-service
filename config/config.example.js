--- conflicted
+++ resolved
@@ -18,113 +18,7 @@
     encryptionKey: process.env.ENCRYPTION_KEY || 'CHANGE-THIS-32-CHARACTER-KEY-NOW'
   },
 
-  // 🗄️ 数据库配置 (Database Configuration)
-  database: {
-    // 数据库类型选择：redis, mongodb, postgresql, mysql
-    // Database type selection: redis, mongodb, postgresql, mysql
-    type: process.env.DATABASE_TYPE || 'redis',
-
-    // 默认数据库（当前为Redis，保持向后兼容）
-    // Default database (currently Redis for backward compatibility)
-    defaultAdapter: 'redis',
-
-    // Redis 配置（当前默认数据库）
-    // Redis configuration (current default database)
-    redis: {
-      host: process.env.REDIS_HOST || '127.0.0.1',
-      port: parseInt(process.env.REDIS_PORT) || 6379,
-      password: process.env.REDIS_PASSWORD || '',
-      db: parseInt(process.env.REDIS_DB) || 0,
-      connectTimeout: 10000,
-      commandTimeout: 5000,
-      retryDelayOnFailover: 100,
-      maxRetriesPerRequest: 3,
-      lazyConnect: true,
-      enableTLS: process.env.REDIS_ENABLE_TLS === 'true'
-    }
-
-    // MongoDB 配置模板（未来支持）
-    // MongoDB configuration template (future support)
-    // mongodb: {
-    //   uri: process.env.MONGODB_URI || 'mongodb://localhost:27017',
-    //   database: process.env.MONGODB_DATABASE || 'claude_relay',
-    //   options: {
-    //     useNewUrlParser: true,
-    //     useUnifiedTopology: true,
-    //     maxPoolSize: parseInt(process.env.MONGODB_MAX_POOL_SIZE) || 10,
-    //     serverSelectionTimeoutMS: parseInt(process.env.MONGODB_SERVER_SELECTION_TIMEOUT) || 5000,
-    //     socketTimeoutMS: parseInt(process.env.MONGODB_SOCKET_TIMEOUT) || 45000,
-    //     family: 4 // Use IPv4, skip trying IPv6
-    //   },
-    //   // 集合名称映射
-    //   collections: {
-    //     apiKeys: process.env.MONGODB_COLLECTION_API_KEYS || 'api_keys',
-    //     claudeAccounts: process.env.MONGODB_COLLECTION_CLAUDE_ACCOUNTS || 'claude_accounts',
-    //     openaiAccounts: process.env.MONGODB_COLLECTION_OPENAI_ACCOUNTS || 'openai_accounts',
-    //     sessions: process.env.MONGODB_COLLECTION_SESSIONS || 'sessions',
-    //     usageStats: process.env.MONGODB_COLLECTION_USAGE_STATS || 'usage_stats',
-    //     systemStats: process.env.MONGODB_COLLECTION_SYSTEM_STATS || 'system_stats',
-    //     concurrency: process.env.MONGODB_COLLECTION_CONCURRENCY || 'concurrency'
-    //   }
-    // },
-
-    // PostgreSQL 配置模板（未来支持）
-    // PostgreSQL configuration template (future support)
-    // postgresql: {
-    //   host: process.env.POSTGRES_HOST || 'localhost',
-    //   port: parseInt(process.env.POSTGRES_PORT) || 5432,
-    //   database: process.env.POSTGRES_DATABASE || 'claude_relay',
-    //   username: process.env.POSTGRES_USERNAME || 'claude_relay_user',
-    //   password: process.env.POSTGRES_PASSWORD || '',
-    //   ssl: process.env.POSTGRES_SSL === 'true',
-    //   // 连接池配置
-    //   pool: {
-    //     max: parseInt(process.env.POSTGRES_POOL_MAX) || 20,
-    //     min: parseInt(process.env.POSTGRES_POOL_MIN) || 5,
-    //     acquire: parseInt(process.env.POSTGRES_POOL_ACQUIRE) || 30000,
-    //     idle: parseInt(process.env.POSTGRES_POOL_IDLE) || 10000
-    //   },
-    //   // 表名映射
-    //   tables: {
-    //     apiKeys: process.env.POSTGRES_TABLE_API_KEYS || 'api_keys',
-    //     claudeAccounts: process.env.POSTGRES_TABLE_CLAUDE_ACCOUNTS || 'claude_accounts',
-    //     openaiAccounts: process.env.POSTGRES_TABLE_OPENAI_ACCOUNTS || 'openai_accounts',
-    //     sessions: process.env.POSTGRES_TABLE_SESSIONS || 'sessions',
-    //     usageStats: process.env.POSTGRES_TABLE_USAGE_STATS || 'usage_stats',
-    //     systemStats: process.env.POSTGRES_TABLE_SYSTEM_STATS || 'system_stats'
-    //   }
-    // },
-
-    // MySQL 配置模板（未来支持）
-    // MySQL configuration template (future support)
-    // mysql: {
-    //   host: process.env.MYSQL_HOST || 'localhost',
-    //   port: parseInt(process.env.MYSQL_PORT) || 3306,
-    //   database: process.env.MYSQL_DATABASE || 'claude_relay',
-    //   username: process.env.MYSQL_USERNAME || 'claude_relay_user',
-    //   password: process.env.MYSQL_PASSWORD || '',
-    //   charset: process.env.MYSQL_CHARSET || 'utf8mb4',
-    //   // 连接池配置
-    //   pool: {
-    //     max: parseInt(process.env.MYSQL_POOL_MAX) || 20,
-    //     min: parseInt(process.env.MYSQL_POOL_MIN) || 5,
-    //     acquire: parseInt(process.env.MYSQL_POOL_ACQUIRE) || 30000,
-    //     idle: parseInt(process.env.MYSQL_POOL_IDLE) || 10000
-    //   },
-    //   // 表名映射
-    //   tables: {
-    //     apiKeys: process.env.MYSQL_TABLE_API_KEYS || 'api_keys',
-    //     claudeAccounts: process.env.MYSQL_TABLE_CLAUDE_ACCOUNTS || 'claude_accounts',
-    //     openaiAccounts: process.env.MYSQL_TABLE_OPENAI_ACCOUNTS || 'openai_accounts',
-    //     sessions: process.env.MYSQL_TABLE_SESSIONS || 'sessions',
-    //     usageStats: process.env.MYSQL_TABLE_USAGE_STATS || 'usage_stats',
-    //     systemStats: process.env.MYSQL_TABLE_SYSTEM_STATS || 'system_stats'
-    //   }
-    // }
-  },
-
-  // 📊 Redis配置（保持向后兼容性）
-  // Redis configuration (maintained for backward compatibility)
+  // 📊 Redis配置
   redis: {
     host: process.env.REDIS_HOST || '127.0.0.1',
     port: parseInt(process.env.REDIS_PORT) || 6379,
@@ -153,20 +47,12 @@
     betaHeader:
       process.env.CLAUDE_BETA_HEADER ||
       'claude-code-20250219,oauth-2025-04-20,interleaved-thinking-2025-05-14,fine-grained-tool-streaming-2025-05-14',
-<<<<<<< HEAD
-    unifiedUserAgent: {
-      enabled: process.env.CLAUDE_USE_UNIFIED_UA === 'true',
-      cacheTTLSeconds: parseInt(process.env.CLAUDE_UA_CACHE_TTL) || 90000,
-      cacheKey: process.env.CLAUDE_UA_CACHE_KEY || 'claude_code_user_agent:daily',
-      defaultValue: process.env.CLAUDE_UA_DEFAULT || 'claude-cli/1.0.119 (external, cli)'
-=======
     overloadHandling: {
       enabled: (() => {
         const minutes = parseInt(process.env.CLAUDE_OVERLOAD_HANDLING_MINUTES) || 0
         // 验证配置值：限制在0-1440分钟(24小时)内
         return Math.max(0, Math.min(minutes, 1440))
       })()
->>>>>>> 1fdfce1e
     }
   },
 
@@ -199,13 +85,6 @@
     defaultTokenLimit: parseInt(process.env.DEFAULT_TOKEN_LIMIT) || 1000000
   },
 
-  // 🎯 调度策略配置
-  scheduling: {
-    defaultStrategy: process.env.DEFAULT_SCHEDULING_STRATEGY || 'least_recent',
-    enableAccountOverride: process.env.ENABLE_ACCOUNT_OVERRIDE !== 'false',
-    enableGroupOverride: process.env.ENABLE_GROUP_OVERRIDE !== 'false'
-  },
-
   // 📝 日志配置
   logging: {
     level: process.env.LOG_LEVEL || 'info',
@@ -214,92 +93,6 @@
     maxFiles: parseInt(process.env.LOG_MAX_FILES) || 5
   },
 
-  // 📊 API Key 请求日志记录配置
-  // 记录所有请求（简化版本）
-  requestLogging: {
-    // 基础开关控制
-    enabled: process.env.REQUEST_LOGGING_ENABLED === 'true', // 默认禁用，确保向后兼容
-
-    // 记录模式：'basic' | 'detailed' | 'debug'
-    // basic: 记录基础信息（时间、状态码、响应时间）
-    // detailed: 记录详细信息（包括 User-Agent、IP、错误信息）
-    // debug: 记录调试信息（包括请求头、响应头摘要）
-    mode: process.env.REQUEST_LOGGING_MODE || 'basic',
-
-    // 异步批量处理配置 - 确保零阻塞关键路径
-    async: {
-      // 批量大小：积累多少条日志后批量写入（默认5条，更快写入）
-      batchSize: parseInt(process.env.REQUEST_LOGGING_BATCH_SIZE) || 5,
-
-      // 批量超时：即使未达到批量大小，多长时间后强制写入（毫秒，默认2秒）
-      batchTimeout: parseInt(process.env.REQUEST_LOGGING_BATCH_TIMEOUT) || 2000,
-
-      // 队列最大长度：防止内存溢出，超过此长度丢弃最旧的日志
-      maxQueueSize: parseInt(process.env.REQUEST_LOGGING_MAX_QUEUE_SIZE) || 1000,
-
-      // 队列满时的策略：'drop_oldest' | 'drop_newest' | 'block'
-      // drop_oldest: 丢弃最旧的日志（推荐）
-      // drop_newest: 丢弃最新的日志
-      // block: 阻塞直到有空间（不推荐生产环境）
-      queueFullStrategy: process.env.REQUEST_LOGGING_QUEUE_FULL_STRATEGY || 'drop_oldest',
-
-      // 写入失败重试次数
-      maxRetries: parseInt(process.env.REQUEST_LOGGING_MAX_RETRIES) || 3,
-
-      // 重试间隔（毫秒）
-      retryDelay: parseInt(process.env.REQUEST_LOGGING_RETRY_DELAY) || 1000
-    },
-
-    // 数据保留和清理配置
-    retention: {
-      // 日志数据保留时间（毫秒），默认7天
-      maxAge:
-        parseInt(process.env.REQUEST_LOGGING_RETENTION_DAYS) * 24 * 60 * 60 * 1000 ||
-        7 * 24 * 60 * 60 * 1000
-    },
-
-    // Redis 存储配置
-    storage: {
-      // 日志条目键前缀
-      keyPrefix: process.env.REQUEST_LOGGING_KEY_PREFIX || 'request_log',
-
-      // 索引键前缀（用于快速查询）
-      indexKeyPrefix: process.env.REQUEST_LOGGING_INDEX_KEY_PREFIX || 'request_log_index'
-    },
-
-    // 数据过滤配置 - 保护敏感信息
-    filtering: {
-      // 自动过滤敏感头信息
-      sensitiveHeaders: ['authorization', 'x-api-key', 'cookie', 'x-session-token'],
-
-      // IP 地址脱敏（保留前三段）
-      maskIpAddress: process.env.REQUEST_LOGGING_MASK_IP === 'true',
-
-      // User-Agent 截断长度
-      maxUserAgentLength: parseInt(process.env.REQUEST_LOGGING_MAX_UA_LENGTH) || 200
-    },
-
-    // 性能监控配置
-    monitoring: {
-      // 启用内部性能监控
-      enabled: process.env.REQUEST_LOGGING_MONITORING_ENABLED === 'true',
-
-      // 监控指标收集间隔（毫秒）
-      metricsInterval: parseInt(process.env.REQUEST_LOGGING_METRICS_INTERVAL) || 60000, // 1分钟
-
-      // 性能警告阈值
-      warningThresholds: {
-        // 队列长度警告阈值
-        queueLength: parseInt(process.env.REQUEST_LOGGING_QUEUE_WARNING_THRESHOLD) || 800,
-
-        // 批量写入延迟警告阈值（毫秒）
-        batchWriteDelay: parseInt(process.env.REQUEST_LOGGING_WRITE_WARNING_THRESHOLD) || 1000,
-
-        // 内存使用警告阈值（MB）
-        memoryUsage: parseInt(process.env.REQUEST_LOGGING_MEMORY_WARNING_THRESHOLD) || 100
-      }
-    }
-  },
   // 🔧 系统配置
   system: {
     cleanupInterval: parseInt(process.env.CLEANUP_INTERVAL) || 3600000, // 1小时
@@ -382,107 +175,6 @@
     retries: parseInt(process.env.WEBHOOK_RETRIES) || 3 // 重试3次
   },
 
-  // 🧠 智能负载均衡配置
-  loadBalancing: {
-    // 启用智能负载均衡
-    enabled: process.env.LOAD_BALANCING_ENABLED !== 'false',
-    
-    // 默认调度策略: 'least_used', 'least_recent', 'lowest_cost', 'balanced', 'weighted_random'
-    defaultStrategy: process.env.LOAD_BALANCING_STRATEGY || 'balanced',
-    
-    // 账户选择超时时间（毫秒）
-    selectionTimeout: parseInt(process.env.LOAD_BALANCING_SELECTION_TIMEOUT) || 5000,
-    
-    // 健康检查配置
-    healthCheck: {
-      // 检查间隔（秒）
-      interval: parseInt(process.env.LOAD_BALANCING_HEALTH_CHECK_INTERVAL) || 30,
-      // 响应时间阈值（毫秒）
-      responseTimeThreshold: parseInt(process.env.LOAD_BALANCING_RESPONSE_TIME_THRESHOLD) || 5000,
-      // 成功率阈值（0-1）
-      successRateThreshold: parseFloat(process.env.LOAD_BALANCING_SUCCESS_RATE_THRESHOLD) || 0.95,
-      // 错误率阈值（0-1）
-      errorRateThreshold: parseFloat(process.env.LOAD_BALANCING_ERROR_RATE_THRESHOLD) || 0.05
-    },
-    
-    // 故障恢复配置
-    failureRecovery: {
-      // 连续失败次数阈值
-      failureThreshold: parseInt(process.env.LOAD_BALANCING_FAILURE_THRESHOLD) || 5,
-      // 临时故障重试延迟（秒）
-      temporaryFailureDelay: parseInt(process.env.LOAD_BALANCING_TEMPORARY_FAILURE_DELAY) || 300,
-      // 最大退避时间（秒）
-      maxBackoffTime: parseInt(process.env.LOAD_BALANCING_MAX_BACKOFF_TIME) || 3600,
-      // 启用熔断器
-      enableCircuitBreaker: process.env.LOAD_BALANCING_ENABLE_CIRCUIT_BREAKER !== 'false'
-    },
-    
-    // 算法权重配置
-    algorithmWeights: {
-      costPriority: parseFloat(process.env.LOAD_BALANCING_COST_PRIORITY_WEIGHT) || 0.4,
-      performance: parseFloat(process.env.LOAD_BALANCING_PERFORMANCE_WEIGHT) || 0.3,
-      loadBalance: parseFloat(process.env.LOAD_BALANCING_LOAD_BALANCE_WEIGHT) || 0.2,
-      reliability: parseFloat(process.env.LOAD_BALANCING_RELIABILITY_WEIGHT) || 0.1
-    }
-  },
-
-  // 📤 API导出配置
-  apiExport: {
-    // 启用API导出功能
-    enabled: process.env.API_EXPORT_ENABLED !== 'false',
-    
-    // 导出文件存储目录
-    outputDir: process.env.API_EXPORT_OUTPUT_DIR || './temp/exports',
-    
-    // 默认启用敏感数据脱敏
-    sanitizeData: process.env.API_EXPORT_SANITIZE_DATA !== 'false',
-    
-    // 批处理大小
-    batchSize: parseInt(process.env.API_EXPORT_BATCH_SIZE) || 100,
-    
-    // 支持的导出格式
-    supportedFormats: process.env.API_EXPORT_SUPPORTED_FORMATS 
-      ? process.env.API_EXPORT_SUPPORTED_FORMATS.split(',').map(f => f.trim())
-      : ['json', 'csv'],
-    
-    // 文件自动清理配置
-    autoCleanup: {
-      enabled: process.env.API_EXPORT_AUTO_CLEANUP_ENABLED !== 'false',
-      // 文件保留时间（小时）
-      maxAgeHours: parseInt(process.env.API_EXPORT_MAX_AGE_HOURS) || 24,
-      // 清理检查间隔（小时）
-      checkInterval: parseInt(process.env.API_EXPORT_CLEANUP_CHECK_INTERVAL) || 6
-    }
-  },
-
-  // 🚀 查询优化配置
-  queryOptimizer: {
-    // 启用查询优化
-    enabled: process.env.QUERY_OPTIMIZER_ENABLED !== 'false',
-    
-    // 批量查询大小
-    batchSize: parseInt(process.env.QUERY_OPTIMIZER_BATCH_SIZE) || 100,
-    // 管道大小
-    pipelineSize: parseInt(process.env.QUERY_OPTIMIZER_PIPELINE_SIZE) || 50,
-    // 最大并发数
-    maxConcurrency: parseInt(process.env.QUERY_OPTIMIZER_MAX_CONCURRENCY) || 10,
-    
-    // 缓存配置
-    cache: {
-      enabled: process.env.QUERY_CACHE_ENABLED !== 'false',
-      ttl: parseInt(process.env.QUERY_CACHE_TTL) || 300,           // 5分钟
-      prefix: process.env.QUERY_CACHE_PREFIX || 'query_cache:',
-      maxSize: parseInt(process.env.QUERY_CACHE_MAX_SIZE) || 1000  // 最大缓存条目数
-    },
-    
-    // 性能监控
-    performance: {
-      enableProfiling: process.env.QUERY_OPTIMIZER_ENABLE_PROFILING === 'true',
-      queryTimeout: parseInt(process.env.QUERY_OPTIMIZER_QUERY_TIMEOUT) || 30000,      // 30秒
-      memoryLimit: parseInt(process.env.QUERY_OPTIMIZER_MEMORY_LIMIT) || 104857600     // 100MB
-    }
-  },
-
   // 🛠️ 开发配置
   development: {
     debug: process.env.DEBUG === 'true',
