# 🚀 Claude Relay Service Configuration

# 🌐 服务器配置
PORT=3000
HOST=0.0.0.0
NODE_ENV=production

# 🔐 安全配置
JWT_SECRET=your-jwt-secret-here
ADMIN_SESSION_TIMEOUT=86400000
API_KEY_PREFIX=cr_
ENCRYPTION_KEY=your-encryption-key-here

# 👤 管理员凭据（可选，不设置则自动生成）
# ADMIN_USERNAME=cr_admin_custom
# ADMIN_PASSWORD=your-secure-password

# 🗄️ 数据库配置 (Database Configuration)
# 数据库类型选择：redis, mongodb, postgresql, mysql
# Database type selection: redis, mongodb, postgresql, mysql
DATABASE_TYPE=redis

# 📊 Redis 配置（当前默认数据库）
# Redis Configuration (Current Default Database)
REDIS_HOST=localhost
REDIS_PORT=6379
REDIS_PASSWORD=
REDIS_DB=0
REDIS_ENABLE_TLS=

# 🔗 会话管理配置
# 粘性会话TTL配置（小时），默认1小时
STICKY_SESSION_TTL_HOURS=1
# 续期阈值（分钟），默认0分钟（不续期）
STICKY_SESSION_RENEWAL_THRESHOLD_MINUTES=15

# 🎯 Claude API 配置
CLAUDE_API_URL=https://api.anthropic.com/v1/messages
CLAUDE_API_VERSION=2023-06-01
CLAUDE_BETA_HEADER=claude-code-20250219,oauth-2025-04-20,interleaved-thinking-2025-05-14,fine-grained-tool-streaming-2025-05-14

<<<<<<< HEAD
# 🔷 Azure OpenAI API 配置
# ================================================================
# 主功能开关 - Master Azure OpenAI toggle
AZURE_OPENAI_ENABLED=false                                    # 启用Azure OpenAI功能 (默认禁用)

# API版本配置 - API Version Configuration
AZURE_OPENAI_DEFAULT_API_VERSION=2024-10-21                   # 默认API版本
AZURE_OPENAI_CHAT_API_VERSION=2024-10-21                      # 聊天API版本
AZURE_OPENAI_EMBEDDINGS_API_VERSION=2024-02-01                # 嵌入API版本
AZURE_OPENAI_RESPONSES_API_VERSION=2024-10-01-preview         # 响应API版本（预览版）

# 默认模型配置 - Default Model Configuration
AZURE_OPENAI_DEFAULT_CHAT_MODEL=gpt-4o                        # 默认聊天模型
AZURE_OPENAI_DEFAULT_EMBEDDING_MODEL=text-embedding-3-small   # 默认嵌入模型
AZURE_OPENAI_FALLBACK_CHAT_MODEL=gpt-35-turbo                 # 后备聊天模型

# 请求配置 - Request Configuration
AZURE_OPENAI_REQUEST_TIMEOUT=600000                           # 请求超时时间(毫秒) - 10分钟
AZURE_OPENAI_MAX_RETRIES=3                                     # 最大重试次数
AZURE_OPENAI_RETRY_DELAY=1000                                  # 重试延迟(毫秒)
AZURE_OPENAI_MAX_TOKENS_LIMIT=150000                           # Token使用限制
AZURE_OPENAI_ENABLE_KEEP_ALIVE=true                            # 启用连接保活
AZURE_OPENAI_MAX_REDIRECTS=5                                   # 最大重定向次数

# 安全配置 - Security Configuration
AZURE_OPENAI_ENCRYPTION_SALT=azure-openai-account-default-salt # 加密盐值
AZURE_OPENAI_KEY_ROTATION_INTERVAL=86400000                    # 密钥轮换间隔(毫秒) - 24小时
AZURE_OPENAI_ENABLE_API_KEY_MASKING=true                       # 启用API Key遮掩

# 健康检查配置 - Health Check Configuration
AZURE_OPENAI_HEALTH_CHECK_ENABLED=true                         # 启用健康检查
AZURE_OPENAI_HEALTH_CHECK_INTERVAL=300000                      # 健康检查间隔(毫秒) - 5分钟
AZURE_OPENAI_HEALTH_CHECK_TIMEOUT=10000                        # 健康检查超时(毫秒) - 10秒
AZURE_OPENAI_HEALTH_CHECK_API_TEST=false                       # 启用API连接测试
AZURE_OPENAI_HEALTH_CHECK_PARALLEL=true                        # 并行健康检查

# 使用统计和监控配置 - Monitoring Configuration
AZURE_OPENAI_ENABLE_USAGE_TRACKING=true                        # 启用使用统计
AZURE_OPENAI_ENABLE_PERFORMANCE_METRICS=false                  # 启用性能指标
AZURE_OPENAI_USAGE_RETENTION_DAYS=90                           # 使用数据保留天数
AZURE_OPENAI_METRICS_INTERVAL=60000                            # 指标收集间隔(毫秒) - 1分钟

# 负载均衡和调度配置 - Load Balancing Configuration
AZURE_OPENAI_LOAD_BALANCING_STRATEGY=least_recent              # 负载均衡策略
AZURE_OPENAI_ENABLE_ACCOUNT_ROTATION=true                      # 启用账户轮换
AZURE_OPENAI_MAX_ACCOUNT_USAGE=1000000                         # 账户最大使用量
AZURE_OPENAI_SESSION_STICKINESS_TIMEOUT=3600                   # 会话粘性超时(秒) - 1小时

# 费用管理配置 - Cost Management Configuration
AZURE_OPENAI_ENABLE_COST_TRACKING=true                         # 启用费用跟踪
AZURE_OPENAI_COST_CURRENCY=USD                                 # 费用货币单位
AZURE_OPENAI_ENABLE_BUDGET_ALERTS=false                        # 启用预算警报
AZURE_OPENAI_DEFAULT_BUDGET_LIMIT=100.0                        # 默认预算限制($)
AZURE_OPENAI_COST_PRECISION=6                                  # 费用计算精度(小数位)

# 流式响应配置 - Streaming Configuration
AZURE_OPENAI_STREAM_MAX_BUFFER_SIZE=65536                      # 流最大缓冲区大小(字节) - 64KB
AZURE_OPENAI_STREAM_MAX_EVENT_SIZE=16384                       # 流最大事件大小(字节) - 16KB
AZURE_OPENAI_STREAM_MAX_EVENTS=10000                           # 流最大事件数量
AZURE_OPENAI_STREAM_ENABLE_USAGE_PARSING=true                  # 启用流使用解析
AZURE_OPENAI_STREAM_CHUNK_TIMEOUT=30000                        # 流块超时(毫秒) - 30秒
=======
# 🚫 529错误处理配置
# 启用529错误处理，0表示禁用，>0表示过载状态持续时间（分钟）
CLAUDE_OVERLOAD_HANDLING_MINUTES=0
>>>>>>> 1fdfce1e

# 🌐 代理配置
DEFAULT_PROXY_TIMEOUT=600000
MAX_PROXY_RETRIES=3
# IP协议族配置：true=IPv4, false=IPv6, 默认IPv4（兼容性更好）
PROXY_USE_IPV4=true

# ⏱️ 请求超时配置
REQUEST_TIMEOUT=600000  # 请求超时设置（毫秒），默认10分钟

# 📈 使用限制
DEFAULT_TOKEN_LIMIT=1000000

# 👥 用户管理配置 (User Management Configuration)
# ================================================================
# 主功能开关 - Master feature toggle
USER_MANAGEMENT_ENABLED=false                          # 启用用户管理功能 (默认禁用确保向后兼容)

# 用户注册设置 - User registration settings
ALLOW_SELF_REGISTRATION=false                          # 允许自注册
DEFAULT_USER_ROLE=user                                 # 默认用户角色
REQUIRE_EMAIL_VERIFICATION=false                       # 需要邮箱验证

# 密码策略配置 - Password policy configuration
PASSWORD_MIN_LENGTH=8                                  # 密码最小长度
PASSWORD_MAX_LENGTH=128                                # 密码最大长度
PASSWORD_REQUIRE_UPPERCASE=true                        # 需要大写字母
PASSWORD_REQUIRE_LOWERCASE=true                        # 需要小写字母
PASSWORD_REQUIRE_NUMBERS=true                          # 需要数字
PASSWORD_REQUIRE_SPECIAL_CHARS=false                   # 需要特殊字符
PASSWORD_PREVENT_COMMON=true                           # 防止常见密码
PASSWORD_MAX_CONSECUTIVE_CHARS=3                       # 最大连续相同字符

# 账户锁定设置 - Account lockout settings
ACCOUNT_LOCKOUT_ENABLED=true                           # 启用账户锁定
MAX_LOGIN_ATTEMPTS=5                                   # 最大失败登录次数
LOCKOUT_DURATION=30                                    # 锁定时长(分钟)
LOCKOUT_RESET_ON_SUCCESS=true                          # 成功登录后重置计数

# 会话管理 - Session management
USER_SESSION_TIMEOUT=3600                              # 用户会话超时(秒)
USER_SESSION_REFRESH_WINDOW=300                        # 会话刷新窗口(秒)
MAX_CONCURRENT_SESSIONS=3                              # 最大并发会话数
SESSION_CLEANUP_INTERVAL=900                           # 会话清理间隔(秒)

# 🔐 LDAP配置 (LDAP Configuration)
# ================================================================
# 主功能开关 - Master LDAP toggle
LDAP_ENABLED=false                                     # 启用LDAP认证 (默认禁用确保向后兼容)

# 连接设置 - Connection settings
LDAP_URL=ldap://localhost:389                          # LDAP服务器URL
LDAP_CONNECT_TIMEOUT=10000                             # 连接超时(毫秒)
LDAP_TIMEOUT=30000                                     # 操作超时(毫秒)
LDAP_RECONNECT=true                                    # 自动重连

# 认证设置 - Authentication settings
LDAP_BIND_DN=cn=admin,dc=example,dc=com                # 绑定DN
LDAP_BIND_PASSWORD=admin_password                      # 绑定密码

# 用户搜索配置 - User search configuration
LDAP_USER_SEARCH_BASE=ou=users,dc=example,dc=com       # 用户搜索基础DN
LDAP_USER_SEARCH_FILTER=(uid={{username}})             # 用户搜索过滤器
LDAP_USERNAME_ATTR=uid                                 # 用户名属性
LDAP_EMAIL_ATTR=mail                                   # 邮箱属性
LDAP_DISPLAY_NAME_ATTR=displayName                     # 显示名属性
LDAP_USER_ATTRIBUTES=uid,mail,displayName,memberOf     # 用户属性列表

# 组搜索配置 - Group search configuration
LDAP_GROUP_SEARCH_BASE=ou=groups,dc=example,dc=com     # 组搜索基础DN
LDAP_GROUP_SEARCH_FILTER=(member={{dn}})               # 组搜索过滤器
LDAP_GROUP_NAME_ATTR=cn                                # 组名属性
LDAP_GROUP_MEMBER_ATTR=member                          # 组成员属性

# 连接池配置 - Connection pool configuration
LDAP_POOL_MIN=1                                        # 最小连接数
LDAP_POOL_MAX=10                                       # 最大连接数
LDAP_POOL_ACQUIRE_TIMEOUT=10000                        # 获取连接超时(毫秒)
LDAP_POOL_IDLE_TIMEOUT=300000                          # 空闲连接超时(毫秒)

# 安全设置 - Security settings
LDAP_START_TLS=false                                   # 启用StartTLS
LDAP_VERIFY_CERT=true                                  # 验证证书
LDAP_CA_CERT_PATH=                                     # CA证书路径

# LDAP代理配置 - LDAP proxy configuration (可选)
LDAP_PROXY_ENABLED=false                               # 启用LDAP代理
LDAP_PROXY_HOST=                                       # 代理主机
LDAP_PROXY_PORT=1080                                   # 代理端口
LDAP_PROXY_TYPE=socks5                                 # 代理类型 (socks5|http)
LDAP_PROXY_USERNAME=                                   # 代理用户名
LDAP_PROXY_PASSWORD=                                   # 代理密码

# 📊 组调度配置 (Group Scheduling Configuration)
# ================================================================
# 主功能开关 - Master group scheduling toggle
GROUP_SCHEDULING_ENABLED=false                         # 启用组调度功能 (默认禁用确保向后兼容)

# 调度策略设置 - Scheduling strategy settings
GROUP_SCHEDULING_DEFAULT_STRATEGY=random               # 默认调度策略 (random|round_robin|weighted|priority|least_recent)
GROUP_SCHEDULING_FALLBACK_TO_GLOBAL=true               # 回退到全局账户

# 健康检查配置 - Health check configuration
GROUP_SCHEDULING_HEALTH_CHECK_ENABLED=true             # 启用健康检查
GROUP_SCHEDULING_HEALTH_CHECK_INTERVAL=30000           # 健康检查间隔(毫秒)
GROUP_SCHEDULING_HEALTH_CHECK_TIMEOUT=5000             # 健康检查超时(毫秒)
GROUP_SCHEDULING_HEALTH_CHECK_RETRY_COUNT=3            # 健康检查重试次数

# 缓存配置 - Cache configuration
GROUP_SCHEDULING_CACHE_GROUP_TTL=300                   # 组分配缓存TTL(秒)
GROUP_SCHEDULING_CACHE_GROUP_SIZE=1000                 # 组分配缓存最大条目数
GROUP_SCHEDULING_CACHE_HEALTH_TTL=60                   # 健康状态缓存TTL(秒)
GROUP_SCHEDULING_CACHE_HEALTH_SIZE=500                 # 健康状态缓存最大条目数

# 负载平衡配置 - Load balancing configuration
GROUP_SCHEDULING_ENABLE_WEIGHTS=true                   # 启用权重分配
GROUP_SCHEDULING_DEFAULT_WEIGHT=1.0                    # 默认权重
GROUP_SCHEDULING_MIN_WEIGHT=0.1                        # 最小权重
GROUP_SCHEDULING_MAX_WEIGHT=10.0                       # 最大权重

# Legacy 兼容配置 - Legacy compatibility settings
GROUP_LOAD_BALANCING_ENABLED=true                      # 启用负载平衡 (legacy)
MAX_USERS_PER_GROUP=100                                # 每组最大用户数 (legacy)
ROUND_ROBIN_ENABLED=true                               # 启用轮询算法 (legacy)
LEAST_ACTIVE_ENABLED=true                              # 启用最少活跃算法 (legacy)
LEAST_ACTIVE_WEIGHT=1.0                                # 最少活跃权重因子 (legacy)
WEIGHTED_SCHEDULING_ENABLED=false                      # 启用权重调度 (legacy)
DEFAULT_ACCOUNT_WEIGHT=1                               # 默认账户权重 (legacy)

# 🎯 调度策略配置 (Scheduling Configuration)
DEFAULT_SCHEDULING_STRATEGY=least_recent               # 默认调度策略
ENABLE_ACCOUNT_OVERRIDE=true                           # 允许账户级别覆盖
ENABLE_GROUP_OVERRIDE=true                             # 允许组级别覆盖

# 🔐 权限管理配置 (Permissions Configuration)
ENABLE_GROUP_ISOLATION=false                           # 启用组隔离
ENABLE_ACCOUNT_RESTRICTION=false                       # 启用账户限制

# 📝 日志配置
LOG_LEVEL=info
LOG_MAX_SIZE=10m
LOG_MAX_FILES=5

# 🔧 系统配置
CLEANUP_INTERVAL=3600000
TOKEN_USAGE_RETENTION=2592000000
HEALTH_CHECK_INTERVAL=60000
TIMEZONE_OFFSET=8  # UTC偏移小时数，默认+8（中国时区）
METRICS_WINDOW=5  # 实时指标统计窗口（分钟），可选1-60，默认5分钟

# 🎨 Web 界面配置
WEB_TITLE=Claude Relay Service
WEB_DESCRIPTION=Multi-account Claude API relay service with beautiful management interface
WEB_LOGO_URL=/assets/logo.png

# 🛠️ 开发配置
DEBUG=false
DEBUG_HTTP_TRAFFIC=false  # 启用HTTP请求/响应调试日志（仅开发环境）
ENABLE_CORS=true
TRUST_PROXY=true

# 🔒 客户端限制（可选）
# ALLOW_CUSTOM_CLIENTS=false

<<<<<<< HEAD
# 📢 Webhook 通知配置
WEBHOOK_ENABLED=true
WEBHOOK_URLS=https://your-webhook-url.com/notify,https://backup-webhook.com/notify
WEBHOOK_TIMEOUT=10000
WEBHOOK_RETRIES=3

# 📊 API Key 请求日志记录配置
# Request Logging Configuration - 记录所有请求（简化版本）
# ================================================================

# 🔧 基础配置 (Basic Configuration)
REQUEST_LOGGING_ENABLED=false                 # 启用请求日志记录 (默认禁用确保向后兼容)
REQUEST_LOGGING_MODE=basic                    # 记录模式: basic | detailed | debug

# ⚡ 异步批量处理配置 (Async Batch Processing)
REQUEST_LOGGING_BATCH_SIZE=5                  # 批量写入大小 (默认5条，更快写入)
REQUEST_LOGGING_BATCH_TIMEOUT=2000            # 批量写入超时 (毫秒，默认2秒)
REQUEST_LOGGING_MAX_QUEUE_SIZE=1000           # 队列最大长度
REQUEST_LOGGING_QUEUE_FULL_STRATEGY=drop_oldest # 队列满时策略: drop_oldest | drop_newest | block
REQUEST_LOGGING_MAX_RETRIES=3                 # 写入失败重试次数
REQUEST_LOGGING_RETRY_DELAY=1000              # 重试间隔 (毫秒)

# 🗂️ 数据保留配置 (Data Retention Configuration)
REQUEST_LOGGING_RETENTION_DAYS=7              # 日志保留天数
REQUEST_LOGGING_CLEANUP_INTERVAL=21600000     # 自动清理间隔 (毫秒, 默认6小时)
REQUEST_LOGGING_MAX_LOGS_PER_KEY=10000        # 每个API Key最大日志数
REQUEST_LOGGING_MAX_TOTAL_LOGS=100000         # 总体最大日志数

# 💾 存储配置 (Storage Configuration)
REQUEST_LOGGING_KEY_PREFIX=request_log        # 日志键前缀
REQUEST_LOGGING_INDEX_KEY_PREFIX=request_log_index # 索引键前缀
REQUEST_LOGGING_STATS_KEY_PREFIX=request_log_stats # 统计键前缀
REQUEST_LOGGING_ENABLE_COMPRESSION=true       # 启用压缩存储
REQUEST_LOGGING_SERIALIZATION_FORMAT=json    # 序列化格式: json | msgpack

# 🛡️ 数据过滤配置 (Data Filtering Configuration)
REQUEST_LOGGING_MASK_IP=false                 # IP地址脱敏 (保留前三段)
REQUEST_LOGGING_MAX_UA_LENGTH=200             # User-Agent最大长度

# 📈 性能监控配置 (Performance Monitoring)
REQUEST_LOGGING_MONITORING_ENABLED=false     # 启用内部性能监控
REQUEST_LOGGING_METRICS_INTERVAL=60000       # 监控指标收集间隔 (毫秒)
REQUEST_LOGGING_METRICS_RETENTION=86400000   # 监控指标保留时间 (毫秒, 24小时)
REQUEST_LOGGING_QUEUE_WARNING_THRESHOLD=800  # 队列长度警告阈值
REQUEST_LOGGING_WRITE_WARNING_THRESHOLD=1000 # 写入延迟警告阈值 (毫秒)
REQUEST_LOGGING_MEMORY_WARNING_THRESHOLD=100 # 内存使用警告阈值 (MB)

# 🚀 高级功能配置 (Advanced Features Configuration)
REQUEST_LOGGING_ENABLE_REALTIME=false        # 启用实时日志流 (WebSocket)
REQUEST_LOGGING_ENABLE_EXPORT=true           # 启用日志导出功能
REQUEST_LOGGING_MAX_EXPORT_SIZE=50           # 导出文件大小限制 (MB)
REQUEST_LOGGING_ENABLE_SEARCH=true           # 启用日志搜索功能
REQUEST_LOGGING_SEARCH_INDEX_INTERVAL=300000 # 搜索索引更新频率 (毫秒, 5分钟)

# ===================================================================
# 🔧 未来数据库配置模板 (Future Database Configuration Templates)
# 以下配置为未来扩展预留，当前版本仅支持Redis
# The following configurations are reserved for future expansion, 
# current version only supports Redis
# ===================================================================

# 🍃 MongoDB 配置（未来支持）
# MongoDB Configuration (Future Support)
# MONGODB_URI=mongodb://localhost:27017
# MONGODB_DATABASE=claude_relay
# MONGODB_MAX_POOL_SIZE=10
# MONGODB_SERVER_SELECTION_TIMEOUT=5000
# MONGODB_SOCKET_TIMEOUT=45000
# # MongoDB 集合名称映射
# MONGODB_COLLECTION_API_KEYS=api_keys
# MONGODB_COLLECTION_CLAUDE_ACCOUNTS=claude_accounts
# MONGODB_COLLECTION_OPENAI_ACCOUNTS=openai_accounts
# MONGODB_COLLECTION_SESSIONS=sessions
# MONGODB_COLLECTION_USAGE_STATS=usage_stats
# MONGODB_COLLECTION_SYSTEM_STATS=system_stats
# MONGODB_COLLECTION_CONCURRENCY=concurrency

# 🐘 PostgreSQL 配置（未来支持）
# PostgreSQL Configuration (Future Support)
# POSTGRES_HOST=localhost
# POSTGRES_PORT=5432
# POSTGRES_DATABASE=claude_relay
# POSTGRES_USERNAME=claude_relay_user
# POSTGRES_PASSWORD=your-postgres-password
# POSTGRES_SSL=false
# # PostgreSQL 连接池配置
# POSTGRES_POOL_MAX=20
# POSTGRES_POOL_MIN=5
# POSTGRES_POOL_ACQUIRE=30000
# POSTGRES_POOL_IDLE=10000
# # PostgreSQL 表名映射
# POSTGRES_TABLE_API_KEYS=api_keys
# POSTGRES_TABLE_CLAUDE_ACCOUNTS=claude_accounts
# POSTGRES_TABLE_OPENAI_ACCOUNTS=openai_accounts
# POSTGRES_TABLE_SESSIONS=sessions
# POSTGRES_TABLE_USAGE_STATS=usage_stats
# POSTGRES_TABLE_SYSTEM_STATS=system_stats

# 🐬 MySQL 配置（未来支持）
# MySQL Configuration (Future Support)
# MYSQL_HOST=localhost
# MYSQL_PORT=3306
# MYSQL_DATABASE=claude_relay
# MYSQL_USERNAME=claude_relay_user
# MYSQL_PASSWORD=your-mysql-password
# MYSQL_CHARSET=utf8mb4
# # MySQL 连接池配置
# MYSQL_POOL_MAX=20
# MYSQL_POOL_MIN=5
# MYSQL_POOL_ACQUIRE=30000
# MYSQL_POOL_IDLE=10000
# # MySQL 表名映射
# MYSQL_TABLE_API_KEYS=api_keys
# MYSQL_TABLE_CLAUDE_ACCOUNTS=claude_accounts
# MYSQL_TABLE_OPENAI_ACCOUNTS=openai_accounts
# MYSQL_TABLE_SESSIONS=sessions
# MYSQL_TABLE_USAGE_STATS=usage_stats
# MYSQL_TABLE_SYSTEM_STATS=system_stats

# ===================================================================
# 📝 数据库配置说明 (Database Configuration Notes)
# ===================================================================
# 
# 1. 数据库类型选择 (Database Type Selection):
#    - redis: 当前默认，完全支持所有功能
#    - mongodb: 未来支持，适合大规模数据存储
#    - postgresql: 未来支持，适合复杂查询和事务
#    - mysql: 未来支持，适合传统关系型数据库需求
#
# 2. 配置优先级 (Configuration Priority):
#    - 环境变量 > 配置文件 > 默认值
#    - 向后兼容原有Redis配置
#
# 3. 生产环境建议 (Production Recommendations):
#    - 使用强密码和SSL/TLS连接
#    - 配置适当的连接池大小
#    - 定期备份数据库
#    - 监控数据库性能指标
#
# 4. 开发环境配置 (Development Configuration):
#    - 保持DATABASE_TYPE=redis使用默认配置
#    - 本地Redis实例无需密码
#    - 测试环境可使用内存数据库
# ===================================================================
=======
# 🔐 LDAP 认证配置
LDAP_ENABLED=false
LDAP_URL=ldaps://ldap-1.test1.bj.yxops.net:636
LDAP_BIND_DN=cn=admin,dc=example,dc=com
LDAP_BIND_PASSWORD=admin_password
LDAP_SEARCH_BASE=dc=example,dc=com
LDAP_SEARCH_FILTER=(uid={{username}})
LDAP_SEARCH_ATTRIBUTES=dn,uid,cn,mail,givenName,sn
LDAP_TIMEOUT=5000
LDAP_CONNECT_TIMEOUT=10000

# 🔒 LDAP TLS/SSL 配置 (用于 ldaps:// URL)
# 是否忽略证书验证错误 (设置为false可忽略自签名证书错误)
LDAP_TLS_REJECT_UNAUTHORIZED=true
# CA 证书文件路径 (可选，用于自定义CA证书)
# LDAP_TLS_CA_FILE=/path/to/ca-cert.pem
# 客户端证书文件路径 (可选，用于双向认证)
# LDAP_TLS_CERT_FILE=/path/to/client-cert.pem
# 客户端私钥文件路径 (可选，用于双向认证)
# LDAP_TLS_KEY_FILE=/path/to/client-key.pem
# 服务器名称 (可选，用于 SNI)
# LDAP_TLS_SERVERNAME=ldap.example.com

# 🗺️ LDAP 用户属性映射
LDAP_USER_ATTR_USERNAME=uid
LDAP_USER_ATTR_DISPLAY_NAME=cn
LDAP_USER_ATTR_EMAIL=mail
LDAP_USER_ATTR_FIRST_NAME=givenName
LDAP_USER_ATTR_LAST_NAME=sn

# 👥 用户管理配置
USER_MANAGEMENT_ENABLED=false
DEFAULT_USER_ROLE=user
USER_SESSION_TIMEOUT=86400000
MAX_API_KEYS_PER_USER=1
ALLOW_USER_DELETE_API_KEYS=false
>>>>>>> 1fdfce1e
<|MERGE_RESOLUTION|>--- conflicted
+++ resolved
@@ -15,13 +15,7 @@
 # ADMIN_USERNAME=cr_admin_custom
 # ADMIN_PASSWORD=your-secure-password
 
-# 🗄️ 数据库配置 (Database Configuration)
-# 数据库类型选择：redis, mongodb, postgresql, mysql
-# Database type selection: redis, mongodb, postgresql, mysql
-DATABASE_TYPE=redis
-
-# 📊 Redis 配置（当前默认数据库）
-# Redis Configuration (Current Default Database)
+# 📊 Redis 配置
 REDIS_HOST=localhost
 REDIS_PORT=6379
 REDIS_PASSWORD=
@@ -39,73 +33,9 @@
 CLAUDE_API_VERSION=2023-06-01
 CLAUDE_BETA_HEADER=claude-code-20250219,oauth-2025-04-20,interleaved-thinking-2025-05-14,fine-grained-tool-streaming-2025-05-14
 
-<<<<<<< HEAD
-# 🔷 Azure OpenAI API 配置
-# ================================================================
-# 主功能开关 - Master Azure OpenAI toggle
-AZURE_OPENAI_ENABLED=false                                    # 启用Azure OpenAI功能 (默认禁用)
-
-# API版本配置 - API Version Configuration
-AZURE_OPENAI_DEFAULT_API_VERSION=2024-10-21                   # 默认API版本
-AZURE_OPENAI_CHAT_API_VERSION=2024-10-21                      # 聊天API版本
-AZURE_OPENAI_EMBEDDINGS_API_VERSION=2024-02-01                # 嵌入API版本
-AZURE_OPENAI_RESPONSES_API_VERSION=2024-10-01-preview         # 响应API版本（预览版）
-
-# 默认模型配置 - Default Model Configuration
-AZURE_OPENAI_DEFAULT_CHAT_MODEL=gpt-4o                        # 默认聊天模型
-AZURE_OPENAI_DEFAULT_EMBEDDING_MODEL=text-embedding-3-small   # 默认嵌入模型
-AZURE_OPENAI_FALLBACK_CHAT_MODEL=gpt-35-turbo                 # 后备聊天模型
-
-# 请求配置 - Request Configuration
-AZURE_OPENAI_REQUEST_TIMEOUT=600000                           # 请求超时时间(毫秒) - 10分钟
-AZURE_OPENAI_MAX_RETRIES=3                                     # 最大重试次数
-AZURE_OPENAI_RETRY_DELAY=1000                                  # 重试延迟(毫秒)
-AZURE_OPENAI_MAX_TOKENS_LIMIT=150000                           # Token使用限制
-AZURE_OPENAI_ENABLE_KEEP_ALIVE=true                            # 启用连接保活
-AZURE_OPENAI_MAX_REDIRECTS=5                                   # 最大重定向次数
-
-# 安全配置 - Security Configuration
-AZURE_OPENAI_ENCRYPTION_SALT=azure-openai-account-default-salt # 加密盐值
-AZURE_OPENAI_KEY_ROTATION_INTERVAL=86400000                    # 密钥轮换间隔(毫秒) - 24小时
-AZURE_OPENAI_ENABLE_API_KEY_MASKING=true                       # 启用API Key遮掩
-
-# 健康检查配置 - Health Check Configuration
-AZURE_OPENAI_HEALTH_CHECK_ENABLED=true                         # 启用健康检查
-AZURE_OPENAI_HEALTH_CHECK_INTERVAL=300000                      # 健康检查间隔(毫秒) - 5分钟
-AZURE_OPENAI_HEALTH_CHECK_TIMEOUT=10000                        # 健康检查超时(毫秒) - 10秒
-AZURE_OPENAI_HEALTH_CHECK_API_TEST=false                       # 启用API连接测试
-AZURE_OPENAI_HEALTH_CHECK_PARALLEL=true                        # 并行健康检查
-
-# 使用统计和监控配置 - Monitoring Configuration
-AZURE_OPENAI_ENABLE_USAGE_TRACKING=true                        # 启用使用统计
-AZURE_OPENAI_ENABLE_PERFORMANCE_METRICS=false                  # 启用性能指标
-AZURE_OPENAI_USAGE_RETENTION_DAYS=90                           # 使用数据保留天数
-AZURE_OPENAI_METRICS_INTERVAL=60000                            # 指标收集间隔(毫秒) - 1分钟
-
-# 负载均衡和调度配置 - Load Balancing Configuration
-AZURE_OPENAI_LOAD_BALANCING_STRATEGY=least_recent              # 负载均衡策略
-AZURE_OPENAI_ENABLE_ACCOUNT_ROTATION=true                      # 启用账户轮换
-AZURE_OPENAI_MAX_ACCOUNT_USAGE=1000000                         # 账户最大使用量
-AZURE_OPENAI_SESSION_STICKINESS_TIMEOUT=3600                   # 会话粘性超时(秒) - 1小时
-
-# 费用管理配置 - Cost Management Configuration
-AZURE_OPENAI_ENABLE_COST_TRACKING=true                         # 启用费用跟踪
-AZURE_OPENAI_COST_CURRENCY=USD                                 # 费用货币单位
-AZURE_OPENAI_ENABLE_BUDGET_ALERTS=false                        # 启用预算警报
-AZURE_OPENAI_DEFAULT_BUDGET_LIMIT=100.0                        # 默认预算限制($)
-AZURE_OPENAI_COST_PRECISION=6                                  # 费用计算精度(小数位)
-
-# 流式响应配置 - Streaming Configuration
-AZURE_OPENAI_STREAM_MAX_BUFFER_SIZE=65536                      # 流最大缓冲区大小(字节) - 64KB
-AZURE_OPENAI_STREAM_MAX_EVENT_SIZE=16384                       # 流最大事件大小(字节) - 16KB
-AZURE_OPENAI_STREAM_MAX_EVENTS=10000                           # 流最大事件数量
-AZURE_OPENAI_STREAM_ENABLE_USAGE_PARSING=true                  # 启用流使用解析
-AZURE_OPENAI_STREAM_CHUNK_TIMEOUT=30000                        # 流块超时(毫秒) - 30秒
-=======
 # 🚫 529错误处理配置
 # 启用529错误处理，0表示禁用，>0表示过载状态持续时间（分钟）
 CLAUDE_OVERLOAD_HANDLING_MINUTES=0
->>>>>>> 1fdfce1e
 
 # 🌐 代理配置
 DEFAULT_PROXY_TIMEOUT=600000
@@ -118,131 +48,6 @@
 
 # 📈 使用限制
 DEFAULT_TOKEN_LIMIT=1000000
-
-# 👥 用户管理配置 (User Management Configuration)
-# ================================================================
-# 主功能开关 - Master feature toggle
-USER_MANAGEMENT_ENABLED=false                          # 启用用户管理功能 (默认禁用确保向后兼容)
-
-# 用户注册设置 - User registration settings
-ALLOW_SELF_REGISTRATION=false                          # 允许自注册
-DEFAULT_USER_ROLE=user                                 # 默认用户角色
-REQUIRE_EMAIL_VERIFICATION=false                       # 需要邮箱验证
-
-# 密码策略配置 - Password policy configuration
-PASSWORD_MIN_LENGTH=8                                  # 密码最小长度
-PASSWORD_MAX_LENGTH=128                                # 密码最大长度
-PASSWORD_REQUIRE_UPPERCASE=true                        # 需要大写字母
-PASSWORD_REQUIRE_LOWERCASE=true                        # 需要小写字母
-PASSWORD_REQUIRE_NUMBERS=true                          # 需要数字
-PASSWORD_REQUIRE_SPECIAL_CHARS=false                   # 需要特殊字符
-PASSWORD_PREVENT_COMMON=true                           # 防止常见密码
-PASSWORD_MAX_CONSECUTIVE_CHARS=3                       # 最大连续相同字符
-
-# 账户锁定设置 - Account lockout settings
-ACCOUNT_LOCKOUT_ENABLED=true                           # 启用账户锁定
-MAX_LOGIN_ATTEMPTS=5                                   # 最大失败登录次数
-LOCKOUT_DURATION=30                                    # 锁定时长(分钟)
-LOCKOUT_RESET_ON_SUCCESS=true                          # 成功登录后重置计数
-
-# 会话管理 - Session management
-USER_SESSION_TIMEOUT=3600                              # 用户会话超时(秒)
-USER_SESSION_REFRESH_WINDOW=300                        # 会话刷新窗口(秒)
-MAX_CONCURRENT_SESSIONS=3                              # 最大并发会话数
-SESSION_CLEANUP_INTERVAL=900                           # 会话清理间隔(秒)
-
-# 🔐 LDAP配置 (LDAP Configuration)
-# ================================================================
-# 主功能开关 - Master LDAP toggle
-LDAP_ENABLED=false                                     # 启用LDAP认证 (默认禁用确保向后兼容)
-
-# 连接设置 - Connection settings
-LDAP_URL=ldap://localhost:389                          # LDAP服务器URL
-LDAP_CONNECT_TIMEOUT=10000                             # 连接超时(毫秒)
-LDAP_TIMEOUT=30000                                     # 操作超时(毫秒)
-LDAP_RECONNECT=true                                    # 自动重连
-
-# 认证设置 - Authentication settings
-LDAP_BIND_DN=cn=admin,dc=example,dc=com                # 绑定DN
-LDAP_BIND_PASSWORD=admin_password                      # 绑定密码
-
-# 用户搜索配置 - User search configuration
-LDAP_USER_SEARCH_BASE=ou=users,dc=example,dc=com       # 用户搜索基础DN
-LDAP_USER_SEARCH_FILTER=(uid={{username}})             # 用户搜索过滤器
-LDAP_USERNAME_ATTR=uid                                 # 用户名属性
-LDAP_EMAIL_ATTR=mail                                   # 邮箱属性
-LDAP_DISPLAY_NAME_ATTR=displayName                     # 显示名属性
-LDAP_USER_ATTRIBUTES=uid,mail,displayName,memberOf     # 用户属性列表
-
-# 组搜索配置 - Group search configuration
-LDAP_GROUP_SEARCH_BASE=ou=groups,dc=example,dc=com     # 组搜索基础DN
-LDAP_GROUP_SEARCH_FILTER=(member={{dn}})               # 组搜索过滤器
-LDAP_GROUP_NAME_ATTR=cn                                # 组名属性
-LDAP_GROUP_MEMBER_ATTR=member                          # 组成员属性
-
-# 连接池配置 - Connection pool configuration
-LDAP_POOL_MIN=1                                        # 最小连接数
-LDAP_POOL_MAX=10                                       # 最大连接数
-LDAP_POOL_ACQUIRE_TIMEOUT=10000                        # 获取连接超时(毫秒)
-LDAP_POOL_IDLE_TIMEOUT=300000                          # 空闲连接超时(毫秒)
-
-# 安全设置 - Security settings
-LDAP_START_TLS=false                                   # 启用StartTLS
-LDAP_VERIFY_CERT=true                                  # 验证证书
-LDAP_CA_CERT_PATH=                                     # CA证书路径
-
-# LDAP代理配置 - LDAP proxy configuration (可选)
-LDAP_PROXY_ENABLED=false                               # 启用LDAP代理
-LDAP_PROXY_HOST=                                       # 代理主机
-LDAP_PROXY_PORT=1080                                   # 代理端口
-LDAP_PROXY_TYPE=socks5                                 # 代理类型 (socks5|http)
-LDAP_PROXY_USERNAME=                                   # 代理用户名
-LDAP_PROXY_PASSWORD=                                   # 代理密码
-
-# 📊 组调度配置 (Group Scheduling Configuration)
-# ================================================================
-# 主功能开关 - Master group scheduling toggle
-GROUP_SCHEDULING_ENABLED=false                         # 启用组调度功能 (默认禁用确保向后兼容)
-
-# 调度策略设置 - Scheduling strategy settings
-GROUP_SCHEDULING_DEFAULT_STRATEGY=random               # 默认调度策略 (random|round_robin|weighted|priority|least_recent)
-GROUP_SCHEDULING_FALLBACK_TO_GLOBAL=true               # 回退到全局账户
-
-# 健康检查配置 - Health check configuration
-GROUP_SCHEDULING_HEALTH_CHECK_ENABLED=true             # 启用健康检查
-GROUP_SCHEDULING_HEALTH_CHECK_INTERVAL=30000           # 健康检查间隔(毫秒)
-GROUP_SCHEDULING_HEALTH_CHECK_TIMEOUT=5000             # 健康检查超时(毫秒)
-GROUP_SCHEDULING_HEALTH_CHECK_RETRY_COUNT=3            # 健康检查重试次数
-
-# 缓存配置 - Cache configuration
-GROUP_SCHEDULING_CACHE_GROUP_TTL=300                   # 组分配缓存TTL(秒)
-GROUP_SCHEDULING_CACHE_GROUP_SIZE=1000                 # 组分配缓存最大条目数
-GROUP_SCHEDULING_CACHE_HEALTH_TTL=60                   # 健康状态缓存TTL(秒)
-GROUP_SCHEDULING_CACHE_HEALTH_SIZE=500                 # 健康状态缓存最大条目数
-
-# 负载平衡配置 - Load balancing configuration
-GROUP_SCHEDULING_ENABLE_WEIGHTS=true                   # 启用权重分配
-GROUP_SCHEDULING_DEFAULT_WEIGHT=1.0                    # 默认权重
-GROUP_SCHEDULING_MIN_WEIGHT=0.1                        # 最小权重
-GROUP_SCHEDULING_MAX_WEIGHT=10.0                       # 最大权重
-
-# Legacy 兼容配置 - Legacy compatibility settings
-GROUP_LOAD_BALANCING_ENABLED=true                      # 启用负载平衡 (legacy)
-MAX_USERS_PER_GROUP=100                                # 每组最大用户数 (legacy)
-ROUND_ROBIN_ENABLED=true                               # 启用轮询算法 (legacy)
-LEAST_ACTIVE_ENABLED=true                              # 启用最少活跃算法 (legacy)
-LEAST_ACTIVE_WEIGHT=1.0                                # 最少活跃权重因子 (legacy)
-WEIGHTED_SCHEDULING_ENABLED=false                      # 启用权重调度 (legacy)
-DEFAULT_ACCOUNT_WEIGHT=1                               # 默认账户权重 (legacy)
-
-# 🎯 调度策略配置 (Scheduling Configuration)
-DEFAULT_SCHEDULING_STRATEGY=least_recent               # 默认调度策略
-ENABLE_ACCOUNT_OVERRIDE=true                           # 允许账户级别覆盖
-ENABLE_GROUP_OVERRIDE=true                             # 允许组级别覆盖
-
-# 🔐 权限管理配置 (Permissions Configuration)
-ENABLE_GROUP_ISOLATION=false                           # 启用组隔离
-ENABLE_ACCOUNT_RESTRICTION=false                       # 启用账户限制
 
 # 📝 日志配置
 LOG_LEVEL=info
@@ -270,152 +75,6 @@
 # 🔒 客户端限制（可选）
 # ALLOW_CUSTOM_CLIENTS=false
 
-<<<<<<< HEAD
-# 📢 Webhook 通知配置
-WEBHOOK_ENABLED=true
-WEBHOOK_URLS=https://your-webhook-url.com/notify,https://backup-webhook.com/notify
-WEBHOOK_TIMEOUT=10000
-WEBHOOK_RETRIES=3
-
-# 📊 API Key 请求日志记录配置
-# Request Logging Configuration - 记录所有请求（简化版本）
-# ================================================================
-
-# 🔧 基础配置 (Basic Configuration)
-REQUEST_LOGGING_ENABLED=false                 # 启用请求日志记录 (默认禁用确保向后兼容)
-REQUEST_LOGGING_MODE=basic                    # 记录模式: basic | detailed | debug
-
-# ⚡ 异步批量处理配置 (Async Batch Processing)
-REQUEST_LOGGING_BATCH_SIZE=5                  # 批量写入大小 (默认5条，更快写入)
-REQUEST_LOGGING_BATCH_TIMEOUT=2000            # 批量写入超时 (毫秒，默认2秒)
-REQUEST_LOGGING_MAX_QUEUE_SIZE=1000           # 队列最大长度
-REQUEST_LOGGING_QUEUE_FULL_STRATEGY=drop_oldest # 队列满时策略: drop_oldest | drop_newest | block
-REQUEST_LOGGING_MAX_RETRIES=3                 # 写入失败重试次数
-REQUEST_LOGGING_RETRY_DELAY=1000              # 重试间隔 (毫秒)
-
-# 🗂️ 数据保留配置 (Data Retention Configuration)
-REQUEST_LOGGING_RETENTION_DAYS=7              # 日志保留天数
-REQUEST_LOGGING_CLEANUP_INTERVAL=21600000     # 自动清理间隔 (毫秒, 默认6小时)
-REQUEST_LOGGING_MAX_LOGS_PER_KEY=10000        # 每个API Key最大日志数
-REQUEST_LOGGING_MAX_TOTAL_LOGS=100000         # 总体最大日志数
-
-# 💾 存储配置 (Storage Configuration)
-REQUEST_LOGGING_KEY_PREFIX=request_log        # 日志键前缀
-REQUEST_LOGGING_INDEX_KEY_PREFIX=request_log_index # 索引键前缀
-REQUEST_LOGGING_STATS_KEY_PREFIX=request_log_stats # 统计键前缀
-REQUEST_LOGGING_ENABLE_COMPRESSION=true       # 启用压缩存储
-REQUEST_LOGGING_SERIALIZATION_FORMAT=json    # 序列化格式: json | msgpack
-
-# 🛡️ 数据过滤配置 (Data Filtering Configuration)
-REQUEST_LOGGING_MASK_IP=false                 # IP地址脱敏 (保留前三段)
-REQUEST_LOGGING_MAX_UA_LENGTH=200             # User-Agent最大长度
-
-# 📈 性能监控配置 (Performance Monitoring)
-REQUEST_LOGGING_MONITORING_ENABLED=false     # 启用内部性能监控
-REQUEST_LOGGING_METRICS_INTERVAL=60000       # 监控指标收集间隔 (毫秒)
-REQUEST_LOGGING_METRICS_RETENTION=86400000   # 监控指标保留时间 (毫秒, 24小时)
-REQUEST_LOGGING_QUEUE_WARNING_THRESHOLD=800  # 队列长度警告阈值
-REQUEST_LOGGING_WRITE_WARNING_THRESHOLD=1000 # 写入延迟警告阈值 (毫秒)
-REQUEST_LOGGING_MEMORY_WARNING_THRESHOLD=100 # 内存使用警告阈值 (MB)
-
-# 🚀 高级功能配置 (Advanced Features Configuration)
-REQUEST_LOGGING_ENABLE_REALTIME=false        # 启用实时日志流 (WebSocket)
-REQUEST_LOGGING_ENABLE_EXPORT=true           # 启用日志导出功能
-REQUEST_LOGGING_MAX_EXPORT_SIZE=50           # 导出文件大小限制 (MB)
-REQUEST_LOGGING_ENABLE_SEARCH=true           # 启用日志搜索功能
-REQUEST_LOGGING_SEARCH_INDEX_INTERVAL=300000 # 搜索索引更新频率 (毫秒, 5分钟)
-
-# ===================================================================
-# 🔧 未来数据库配置模板 (Future Database Configuration Templates)
-# 以下配置为未来扩展预留，当前版本仅支持Redis
-# The following configurations are reserved for future expansion, 
-# current version only supports Redis
-# ===================================================================
-
-# 🍃 MongoDB 配置（未来支持）
-# MongoDB Configuration (Future Support)
-# MONGODB_URI=mongodb://localhost:27017
-# MONGODB_DATABASE=claude_relay
-# MONGODB_MAX_POOL_SIZE=10
-# MONGODB_SERVER_SELECTION_TIMEOUT=5000
-# MONGODB_SOCKET_TIMEOUT=45000
-# # MongoDB 集合名称映射
-# MONGODB_COLLECTION_API_KEYS=api_keys
-# MONGODB_COLLECTION_CLAUDE_ACCOUNTS=claude_accounts
-# MONGODB_COLLECTION_OPENAI_ACCOUNTS=openai_accounts
-# MONGODB_COLLECTION_SESSIONS=sessions
-# MONGODB_COLLECTION_USAGE_STATS=usage_stats
-# MONGODB_COLLECTION_SYSTEM_STATS=system_stats
-# MONGODB_COLLECTION_CONCURRENCY=concurrency
-
-# 🐘 PostgreSQL 配置（未来支持）
-# PostgreSQL Configuration (Future Support)
-# POSTGRES_HOST=localhost
-# POSTGRES_PORT=5432
-# POSTGRES_DATABASE=claude_relay
-# POSTGRES_USERNAME=claude_relay_user
-# POSTGRES_PASSWORD=your-postgres-password
-# POSTGRES_SSL=false
-# # PostgreSQL 连接池配置
-# POSTGRES_POOL_MAX=20
-# POSTGRES_POOL_MIN=5
-# POSTGRES_POOL_ACQUIRE=30000
-# POSTGRES_POOL_IDLE=10000
-# # PostgreSQL 表名映射
-# POSTGRES_TABLE_API_KEYS=api_keys
-# POSTGRES_TABLE_CLAUDE_ACCOUNTS=claude_accounts
-# POSTGRES_TABLE_OPENAI_ACCOUNTS=openai_accounts
-# POSTGRES_TABLE_SESSIONS=sessions
-# POSTGRES_TABLE_USAGE_STATS=usage_stats
-# POSTGRES_TABLE_SYSTEM_STATS=system_stats
-
-# 🐬 MySQL 配置（未来支持）
-# MySQL Configuration (Future Support)
-# MYSQL_HOST=localhost
-# MYSQL_PORT=3306
-# MYSQL_DATABASE=claude_relay
-# MYSQL_USERNAME=claude_relay_user
-# MYSQL_PASSWORD=your-mysql-password
-# MYSQL_CHARSET=utf8mb4
-# # MySQL 连接池配置
-# MYSQL_POOL_MAX=20
-# MYSQL_POOL_MIN=5
-# MYSQL_POOL_ACQUIRE=30000
-# MYSQL_POOL_IDLE=10000
-# # MySQL 表名映射
-# MYSQL_TABLE_API_KEYS=api_keys
-# MYSQL_TABLE_CLAUDE_ACCOUNTS=claude_accounts
-# MYSQL_TABLE_OPENAI_ACCOUNTS=openai_accounts
-# MYSQL_TABLE_SESSIONS=sessions
-# MYSQL_TABLE_USAGE_STATS=usage_stats
-# MYSQL_TABLE_SYSTEM_STATS=system_stats
-
-# ===================================================================
-# 📝 数据库配置说明 (Database Configuration Notes)
-# ===================================================================
-# 
-# 1. 数据库类型选择 (Database Type Selection):
-#    - redis: 当前默认，完全支持所有功能
-#    - mongodb: 未来支持，适合大规模数据存储
-#    - postgresql: 未来支持，适合复杂查询和事务
-#    - mysql: 未来支持，适合传统关系型数据库需求
-#
-# 2. 配置优先级 (Configuration Priority):
-#    - 环境变量 > 配置文件 > 默认值
-#    - 向后兼容原有Redis配置
-#
-# 3. 生产环境建议 (Production Recommendations):
-#    - 使用强密码和SSL/TLS连接
-#    - 配置适当的连接池大小
-#    - 定期备份数据库
-#    - 监控数据库性能指标
-#
-# 4. 开发环境配置 (Development Configuration):
-#    - 保持DATABASE_TYPE=redis使用默认配置
-#    - 本地Redis实例无需密码
-#    - 测试环境可使用内存数据库
-# ===================================================================
-=======
 # 🔐 LDAP 认证配置
 LDAP_ENABLED=false
 LDAP_URL=ldaps://ldap-1.test1.bj.yxops.net:636
@@ -451,5 +110,4 @@
 DEFAULT_USER_ROLE=user
 USER_SESSION_TIMEOUT=86400000
 MAX_API_KEYS_PER_USER=1
-ALLOW_USER_DELETE_API_KEYS=false
->>>>>>> 1fdfce1e
+ALLOW_USER_DELETE_API_KEYS=false