# Claude Relay Service

<div align="center">

[![License: MIT](https://img.shields.io/badge/License-MIT-yellow.svg)](https://opensource.org/licenses/MIT)
[![Node.js](https://img.shields.io/badge/Node.js-18+-green.svg)](https://nodejs.org/)
[![Redis](https://img.shields.io/badge/Redis-6+-red.svg)](https://redis.io/)
[![Docker](https://img.shields.io/badge/Docker-Ready-blue.svg)](https://www.docker.com/)
[![Docker Build](https://github.com/Await-d/claude-relay-service/actions/workflows/auto-release-pipeline.yml/badge.svg)](https://github.com/Await-d/claude-relay-service/actions/workflows/auto-release-pipeline.yml)
[![Docker Pulls](https://img.shields.io/docker/pulls/await2719/claude-relay-service)](https://hub.docker.com/r/await2719/claude-relay-service)

**🔐 自行搭建Claude API中转服务，支持多账户管理**

[English](README_EN.md) • [快速开始](https://pincc.ai/) • [演示站点](https://demo.pincc.ai/admin-next/login) • [公告频道](https://t.me/claude_relay_service)

</div>

---

## 💎 Claude/Codex 拼车服务推荐

<<<<<<< HEAD
> 开源不易，你的Star是我持续更新的动力 🚀  
=======
<div align="center">

| 平台 | 类型 | 服务 | 介绍 |
|:---|:---|:---|:---|
| **[pincc.ai](https://pincc.ai/)** | 🏆 **官方运营** | <small>✅ Claude Code<br>✅ Codex CLI</small> | 项目直营，提供稳定的 Claude Code / Codex CLI 拼车服务 |
| **[ctok.ai](https://ctok.ai/)** | 🤝 合作伙伴 | <small>✅ Claude Code<br>✅ Codex CLI</small> | 社区认证，提供 Claude Code / Codex CLI 拼车 |


</div>
>>>>>>> 1fdfce1e

---

## ⚠️ 重要提醒

**使用本项目前请仔细阅读：**

🚨 **服务条款风险**: 使用本项目可能违反Anthropic的服务条款。请在使用前仔细阅读Anthropic的用户协议，使用本项目的一切风险由用户自行承担。

📖 **免责声明**: 本项目仅供技术学习和研究使用，作者不对因使用本项目导致的账户封禁、服务中断或其他损失承担任何责任。


## 🤔 这个项目适合你吗？

- 🌍 **地区限制**: 所在地区无法直接访问Claude Code服务？
- 🔒 **隐私担忧**: 担心第三方镜像服务会记录或泄露你的对话内容？
- 👥 **成本分摊**: 想和朋友一起分摊Claude Code Max订阅费用？
- ⚡ **稳定性**: 第三方镜像站经常故障不稳定，影响效率 ？

[//]: # (如果有以上困惑，那这个项目可能适合你。)

<<<<<<< HEAD
[//]: # ()
[//]: # (> 💡 **热心网友福利**  )

[//]: # (> 热心网友正在用本项目，正在拼车官方Claude Code Max 20X 200刀版本，是现在最稳定的方案。  )

[//]: # (> 有需要自取: [https://ctok.ai/]&#40;https://ctok.ai/&#41;)

=======
>>>>>>> 1fdfce1e
### 适合的场景

✅ **找朋友拼车**: 三五好友一起分摊Claude Code Max订阅  
✅ **隐私敏感**: 不想让第三方镜像看到你的对话内容  
✅ **技术折腾**: 有基本的技术基础，愿意自己搭建和维护  
✅ **稳定需求**: 需要长期稳定的Claude访问，不想受制于镜像站  
✅ **地区受限**: 无法直接访问Claude官方服务

---

## 💭 为什么要自己搭？

### 现有镜像站可能的问题

- 🕵️ **隐私风险**: 你的对话内容都被人家看得一清二楚，商业机密什么的就别想了
- 🐌 **性能不稳**: 用的人多了就慢，高峰期经常卡死
- 💰 **价格不透明**: 不知道实际成本

### 自建的好处

- 🔐 **数据安全**: 所有接口请求都只经过你自己的服务器，直连Anthropic API
- ⚡ **性能可控**: 就你们几个人用，Max 200刀套餐基本上可以爽用Opus
- 💰 **成本透明**: 用了多少token一目了然，按官方价格换算了具体费用
- 📊 **监控完整**: 使用情况、成本分析、性能监控全都有

---

## 🎯 v1.1.0 新功能亮点

### 🧠 智能负载均衡系统
- **AI驱动调度**: 基于成本、性能、健康状态的多维度智能选择
- **5种调度策略**: 成本优先、性能优先、均衡调度等，满足不同需求
- **成本优化**: 自动选择最优账户，可节约15-20%的API使用成本
- **故障自愈**: 自动故障检测和转移，系统可用性99.9%

### 📊 企业级数据导出
- **批量导出**: 支持API Key数据的批量导出，JSON/CSV多格式
- **安全脱敏**: 自动识别25+种敏感信息并安全处理
- **实时进度**: 导出过程可视化，支持大数据量处理
- **灵活过滤**: 按时间、状态、使用情况等多维度筛选

### ⚡ 系统性能大幅提升
- **响应速度**: 整体响应时间从1.2s降低到0.8s（提升33%）
- **并发能力**: 并发处理能力从500提升到1000+（提升100%）
- **内存优化**: 内存使用从120MB降低到80MB（降低33%）
- **查询性能**: 查询速度提升300%，支持更大数据量

---

## 🚀 核心功能

### 基础功能

- ✅ **多账户管理**: 可以添加多个Claude账户自动轮换
- ✅ **自定义API Key**: 给每个人分配独立的Key
- ✅ **使用统计**: 详细记录每个人用了多少token

### 高级功能

- 🧠 **智能负载均衡**: AI驱动的多维度调度，成本节约15-20%
- 📤 **API Key批量导出**: 支持JSON、CSV格式，敏感数据自动脱敏
- 🔄 **智能故障转移**: 账户出问题自动换下一个，99.9%可用性
- 🚀 **性能优化**: 连接池、缓存，减少延迟，响应速度提升33%
- 📊 **监控面板**: Web界面查看所有数据，实时负载均衡状态
- 🛡️ **安全控制**: 访问限制、速率控制、客户端限制
- 🌐 **代理支持**: 支持HTTP/SOCKS5代理
- 💾 **数据管理**: 支持数据导出、导入和跨系统迁移

---

## 📋 部署要求

### 硬件要求（最低配置）

- **CPU**: 1核心就够了
- **内存**: 512MB（建议1GB）
- **硬盘**: 30GB可用空间
- **网络**: 能访问到Anthropic API（建议使用US地区的机器）
- **建议**: 2核4G的基本够了，网络尽量选回国线路快一点的（为了提高速度，建议不要开代理或者设置服务器的IP直连）
- **经验**: 阿里云、腾讯云的海外主机经测试会被Cloudflare拦截，无法直接访问claude api

### 软件要求

- **Node.js** 18或更高版本
- **Redis** 6或更高版本
- **操作系统**: 建议Linux

### 费用估算

- **服务器**: 轻量云服务器，一个月30-60块
- **Claude订阅**: 看你怎么分摊了
- **其他**: 域名（可选）

---

## 🚀 脚本部署（推荐）

推荐使用管理脚本进行一键部署，简单快捷，自动处理所有依赖和配置。

### 快速安装

```bash
<<<<<<< HEAD
# 下载并运行管理脚本
curl -fsSL https://raw.githubusercontent.com/Await-d/claude-relay-service/main/scripts/manage.sh -o manage.sh
chmod +x manage.sh
./manage.sh install

# 安装后可以使用 crs 命令管理服务
crs  # 显示交互式菜单
=======
curl -fsSL https://pincc.ai/manage.sh -o manage.sh && chmod +x manage.sh && ./manage.sh install
>>>>>>> 1fdfce1e
```

### 脚本功能

- ✅ **一键安装**: 自动检测系统环境，安装 Node.js 18+、Redis 等依赖
- ✅ **交互式配置**: 友好的配置向导，设置端口、Redis 连接等
- ✅ **自动启动**: 安装完成后自动启动服务并显示访问地址
- ✅ **便捷管理**: 通过 `crs` 命令随时管理服务状态

### 管理命令

```bash
crs install   # 安装服务
crs start     # 启动服务
crs stop      # 停止服务
crs restart   # 重启服务
crs status    # 查看状态
crs update    # 更新服务
crs uninstall # 卸载服务
```

### 安装示例

```bash
$ crs install

# 会依次询问：
安装目录 (默认: ~/claude-relay-service):
服务端口 (默认: 3000): 8080
Redis 地址 (默认: localhost):
Redis 端口 (默认: 6379):
Redis 密码 (默认: 无密码):

# 安装完成后自动启动并显示：
服务已成功安装并启动！

访问地址：
  本地 Web: http://localhost:8080/web
  公网 Web: http://YOUR_IP:8080/web

管理员账号信息已保存到: data/init.json
```

### 系统要求

- 支持系统: Ubuntu/Debian、CentOS/RedHat、Arch Linux、macOS
- 自动安装 Node.js 18+ 和 Redis
- Redis 使用系统默认位置，数据独立于应用

---

## 📦 手动部署

### 第一步：环境准备

**Ubuntu/Debian用户：**

```bash
# 安装Node.js
curl -fsSL https://deb.nodesource.com/setup_18.x | sudo -E bash -
sudo apt-get install -y nodejs

# 安装Redis
sudo apt update
sudo apt install redis-server
sudo systemctl start redis-server
```

**CentOS/RHEL用户：**

```bash
# 安装Node.js
curl -fsSL https://rpm.nodesource.com/setup_18.x | sudo bash -
sudo yum install -y nodejs

# 安装Redis
sudo yum install redis
sudo systemctl start redis
```

### 第二步：下载和配置

```bash
# 下载项目
git clone https://github.com/Await-d/claude-relay-service.git
cd claude-relay-service

# 安装依赖
npm install

# 复制配置文件（重要！）
cp config/config.example.js config/config.js
cp .env.example .env
```

### 第三步：配置文件设置

**编辑 `.env` 文件：**

```bash
# 这两个密钥随便生成，但要记住
JWT_SECRET=你的超级秘密密钥
ENCRYPTION_KEY=32位的加密密钥随便写

# Redis配置
REDIS_HOST=localhost
REDIS_PORT=6379
REDIS_PASSWORD=

```

**编辑 `config/config.js` 文件：**

```javascript
module.exports = {
  server: {
    port: 3000, // 服务端口，可以改
    host: '0.0.0.0' // 不用改
  },
  redis: {
    host: '127.0.0.1', // Redis地址
    port: 6379 // Redis端口
  }
  // 其他配置保持默认就行
}
```

### 第四步：安装前端依赖并构建

```bash
# 安装前端依赖
npm run install:web

# 构建前端（生成 dist 目录）
npm run build:web
```

### 第五步：启动服务

```bash
# 初始化
npm run setup # 会随机生成后台账号密码信息，存储在 data/init.json
# 或者通过环境变量预设管理员凭据：
# export ADMIN_USERNAME=cr_admin_custom
# export ADMIN_PASSWORD=your-secure-password

# 启动服务
npm run service:start:daemon   # 后台运行

# 查看状态
npm run service:status
```

---

## 🐳 Docker 部署

### Docker compose

#### 第一步：下载构建docker-compose.yml文件的脚本并执行
```bash
<<<<<<< HEAD
# 拉取镜像（支持 amd64 和 arm64）
docker pull await2719/claude-relay-service:latest

# 使用 docker-compose
# 创建 .env 文件用于 docker-compose 的环境变量：
cat > .env << 'EOF'
# 必填：安全密钥（请修改为随机值）
JWT_SECRET=your-random-secret-key-at-least-32-chars
ENCRYPTION_KEY=your-32-character-encryption-key

# 可选：管理员凭据
ADMIN_USERNAME=cr_admin
ADMIN_PASSWORD=your-secure-password
EOF

# 创建 docker-compose.yml 文件：
cat > docker-compose.yml << 'EOF'
version: '3.8'
services:
  claude-relay:
    image: await2719/claude-relay-service:latest
    container_name: claude-relay-service
    restart: unless-stopped
    ports:
      - "3000:3000"
    environment:
      - JWT_SECRET=${JWT_SECRET}
      - ENCRYPTION_KEY=${ENCRYPTION_KEY}
      - REDIS_HOST=redis
      - ADMIN_USERNAME=${ADMIN_USERNAME:-}
      - ADMIN_PASSWORD=${ADMIN_PASSWORD:-}
    volumes:
      - ./logs:/app/logs
      - ./data:/app/data
    depends_on:
      - redis

  redis:
    image: redis:7-alpine
    container_name: claude-relay-redis
    restart: unless-stopped
    volumes:
      - redis_data:/data

volumes:
  redis_data:
EOF
=======
curl -fsSL https://pincc.ai/crs-compose.sh -o crs-compose.sh && chmod +x crs-compose.sh && ./crs-compose.sh
```
>>>>>>> 1fdfce1e

#### 第二步：启动
```bash
docker-compose up -d
```

### Docker Compose 配置

docker-compose.yml 已包含：

- ✅ 自动初始化管理员账号
- ✅ 数据持久化（logs和data目录自动挂载）
- ✅ Redis数据库
- ✅ 健康检查
- ✅ 自动重启

### 环境变量说明

#### 必填项

- `JWT_SECRET`: JWT密钥，至少32个字符
- `ENCRYPTION_KEY`: 加密密钥，必须是32个字符

#### 可选项

- `ADMIN_USERNAME`: 管理员用户名（不设置则自动生成）
- `ADMIN_PASSWORD`: 管理员密码（不设置则自动生成）
- `LOG_LEVEL`: 日志级别（默认：info）
- 更多配置项请参考 `.env.example` 文件

### 管理员凭据获取方式

1. **查看容器日志**

   ```bash
   docker logs claude-relay-service
   ```

2. **查看挂载的文件**

   ```bash
   cat ./data/init.json
   ```

3. **使用环境变量预设**
   ```bash
   # 在 .env 文件中设置
   ADMIN_USERNAME=cr_admin_custom
   ADMIN_PASSWORD=your-secure-password
   ```

---

## 🎮 开始使用

### 1. 打开管理界面

浏览器访问：`http://你的服务器IP:3000/web`

管理员账号：

- 自动生成：查看 data/init.json
- 环境变量预设：通过 ADMIN_USERNAME 和 ADMIN_PASSWORD 设置
- Docker 部署：查看容器日志 `docker logs claude-relay-service`

### 2. 添加Claude账户

这一步比较关键，需要OAuth授权：

1. 点击「Claude账户」标签
2. 如果你担心多个账号共用1个IP怕被封禁，可以选择设置静态代理IP（可选）
3. 点击「添加账户」
4. 点击「生成授权链接」，会打开一个新页面
5. 在新页面完成Claude登录和授权
6. 复制返回的Authorization Code
7. 粘贴到页面完成添加

**注意**: 如果你在国内，这一步可能需要科学上网。

### 3. 创建API Key

给每个使用者分配一个Key：

1. 点击「API Keys」标签
2. 点击「创建新Key」
3. 给Key起个名字，比如「张三的Key」
4. 设置使用限制（可选）：
   - **速率限制**: 限制每个时间窗口的请求次数和Token使用量
   - **并发限制**: 限制同时处理的请求数
   - **模型限制**: 限制可访问的模型列表
   - **客户端限制**: 限制只允许特定客户端使用（如ClaudeCode、Gemini-CLI等）
5. 保存，记下生成的Key

### 4. 开始使用 Claude Code 和 Gemini CLI

现在你可以用自己的服务替换官方API了：

**Claude Code 设置环境变量：**

```bash
export ANTHROPIC_BASE_URL="http://127.0.0.1:3000/api/" # 根据实际填写你服务器的ip地址或者域名
export ANTHROPIC_AUTH_TOKEN="后台创建的API密钥"
```

**VSCode Claude 插件配置：**

如果使用 VSCode 的 Claude 插件，需要在 `~/.claude/config.json` 文件中配置：

```json
{
    "primaryApiKey": "crs"
}
```

如果该文件不存在，请手动创建。Windows 用户路径为 `C:\Users\你的用户名\.claude\config.json`。

**Gemini CLI 设置环境变量：**

```bash
export CODE_ASSIST_ENDPOINT="http://127.0.0.1:3000/gemini" # 根据实际填写你服务器的ip地址或者域名
export GOOGLE_CLOUD_ACCESS_TOKEN="后台创建的API密钥"  # 使用相同的API密钥即可
export GOOGLE_GENAI_USE_GCA="true"
```

**使用 Claude Code：**

```bash
claude
```

**使用 Gemini CLI：**

```bash
gemini  # 或其他 Gemini CLI 命令
```

**Codex 配置：**

在 `~/.codex/config.toml` 文件**开头**添加以下配置：

```toml
model_provider = "crs"
model = "gpt-5-codex"
model_reasoning_effort = "high"
disable_response_storage = true
preferred_auth_method = "apikey"

[model_providers.crs]
name = "crs"
base_url = "http://127.0.0.1:3000/openai"  # 根据实际填写你服务器的ip地址或者域名
wire_api = "responses"
requires_openai_auth = true
env_key = "CRS_OAI_KEY"
```

在 `~/.codex/auth.json` 文件中配置API密钥为 null：

```json
{
    "OPENAI_API_KEY": null  
}
```

环境变量设置：

```bash
export CRS_OAI_KEY="后台创建的API密钥"
```

> ⚠️ 在通过 Nginx 反向代理 CRS 服务并使用 Codex CLI 时，需要在 http 块中添加 underscores_in_headers on;。因为 Nginx 默认会移除带下划线的请求头（如 session_id），一旦该头被丢弃，多账号环境下的粘性会话功能将失效。

### 5. 第三方工具API接入

本服务支持多种API端点格式，方便接入不同的第三方工具（如Cherry Studio等）。

#### Cherry Studio 接入示例

Cherry Studio支持多种AI服务的接入，下面是不同账号类型的详细配置：

<<<<<<< HEAD
当系统检测到账号异常时，会自动发送 webhook 通知，支持企业微信、钉钉、飞书、Slack、Discord、Bark 等平台。
=======
**1. Claude账号接入：**
>>>>>>> 1fdfce1e

```
# API地址
http://你的服务器:3000/claude/

# 模型ID示例
claude-sonnet-4-20250514  # Claude Sonnet 4
claude-opus-4-20250514     # Claude Opus 4
```

配置步骤：
- 供应商类型选择"Anthropic"
- API地址填入：`http://你的服务器:3000/claude/`
- API Key填入：后台创建的API密钥（cr_开头）

**2. Gemini账号接入：**

```
# API地址
http://你的服务器:3000/gemini/

# 模型ID示例
gemini-2.5-pro             # Gemini 2.5 Pro
```

配置步骤：
- 供应商类型选择"Gemini"
- API地址填入：`http://你的服务器:3000/gemini/`
- API Key填入：后台创建的API密钥（cr_开头）

**3. Codex接入：**

```
# API地址
http://你的服务器:3000/openai/

# 模型ID（固定）
gpt-5                      # Codex使用固定模型ID
```

配置步骤：
- 供应商类型选择"Openai-Response"
- API地址填入：`http://你的服务器:3000/openai/`
- API Key填入：后台创建的API密钥（cr_开头）
- **重要**：Codex只支持Openai-Response标准

<<<<<<< HEAD
**3. Bark 推送设置（iOS）**

Bark 是一个优秀的 iOS 推送应用，支持自定义推送服务器。

1. **安装 Bark 应用**
   - 从 App Store 下载安装 "Bark" 应用
   - 打开应用获取设备密钥（类似：`abc123def456`）

2. **管理后台配置**
   - 登录 Web 管理后台：`http://你的服务器:3000/web`
   - 进入"系统设置" > "Webhook 配置"
   - 添加 Bark 平台，配置以下参数：
     ```json
     {
       "name": "我的iPhone",
       "type": "bark",
       "url": "https://api.day.app",
       "deviceKey": "abc123def456",
       "enabled": true,
       "sound": "bell",
       "level": "active",
       "group": "claude-relay-service"
     }
     ```

3. **配置参数说明**
   - `url`: Bark 服务器地址（默认官方服务器：`https://api.day.app`）
   - `deviceKey`: 从 Bark 应用获取的设备密钥（必需）
   - `usePost`: 是否使用 POST 方式（自建服务器可能需要）
   - `sound`: 通知声音（可选：`bell`、`alarm`、`calypso` 等）
   - `level`: 中断级别（`passive`、`active`、`critical`）
   - `group`: 通知分组（可选）
   - `icon`: 自定义图标 URL（可选）
   - `clickUrl`: 点击通知打开的链接（可选）

4. **自建 Bark 服务器**
   如果使用自建服务器，配置示例：
   ```json
   {
     "name": "自建Bark服务器",
     "type": "bark",
     "url": "https://your-bark-server.com/push",
     "deviceKey": "your_device_key",
     "usePost": true,
     "enabled": true
   }
   ```

### 通知内容格式
=======
#### 其他第三方工具接入
>>>>>>> 1fdfce1e

**接入要点：**

- 所有账号类型都使用相同的API密钥（在后台统一创建）
- 根据不同的路由前缀自动识别账号类型
- `/claude/` - 使用Claude账号池
- `/gemini/` - 使用Gemini账号池  
- `/openai/` - 使用Codex账号（只支持Openai-Response格式）
- 支持所有标准API端点（messages、models等）

**重要说明：**

- 确保在后台已添加对应类型的账号（Claude/Gemini/Codex）
- API密钥可以通用，系统会根据路由自动选择账号类型
- 建议为不同用户创建不同的API密钥便于使用统计

---

## 🔧 日常维护

### 服务管理

```bash
# 查看服务状态
npm run service:status

# 查看日志
npm run service:logs

# 重启服务
npm run service:restart:daemon

# 停止服务
npm run service:stop
```

### 监控使用情况

- **Web界面**: `http://你的域名:3000/web` - 查看使用统计
- **健康检查**: `http://你的域名:3000/health` - 确认服务正常
- **日志文件**: `logs/` 目录下的各种日志文件

### 升级指南

当有新版本发布时，按照以下步骤升级服务：

**📚 详细升级指南**: 请查看 [MIGRATION_GUIDE.md](MIGRATION_GUIDE.md) 获取完整的版本迁移说明

#### 快速升级（v1.0.18+ → v1.1.0）

```bash
# 1. 备份数据（重要！）
docker-compose exec redis redis-cli BGSAVE

# 2. 进入项目目录
cd claude-relay-service

# 3. 拉取最新代码
git pull origin main

# 如果遇到 package-lock.json 冲突，使用远程版本
git checkout --theirs package-lock.json
git add package-lock.json

# 4. 安装新的依赖（如果有）
npm install

# 5. 安装并构建前端
npm run install:web
npm run build:web

# 5. 重启服务
npm run service:restart:daemon

# 6. 检查服务状态
npm run service:status
```

**注意事项：**

- 升级前建议备份重要配置文件（.env, config/config.js）
- 查看更新日志了解是否有破坏性变更
- 如果有数据库结构变更，会自动迁移

---

## 🔒 客户端限制功能

### 功能说明

客户端限制功能允许你控制每个API Key可以被哪些客户端使用，通过User-Agent识别客户端，提高API的安全性。

### 使用方法

1. **在创建或编辑API Key时启用客户端限制**：
   - 勾选"启用客户端限制"
   - 选择允许的客户端（支持多选）

2. **预定义客户端**：
   - **ClaudeCode**: 官方Claude CLI（匹配 `claude-cli/x.x.x (external, cli)` 格式）
   - **Gemini-CLI**: Gemini命令行工具（匹配 `GeminiCLI/vx.x.x (platform; arch)` 格式）

3. **调试和诊断**：
   - 系统会在日志中记录所有请求的User-Agent
   - 客户端验证失败时会返回403错误并记录详细信息
   - 通过日志可以查看实际的User-Agent格式，方便配置自定义客户端


### 日志示例

认证成功时的日志：

```
🔓 Authenticated request from key: 测试Key (key-id) in 5ms
   User-Agent: "claude-cli/1.0.58 (external, cli)"
```

客户端限制检查日志：

```
🔍 Checking client restriction for key: key-id (测试Key)
   User-Agent: "Mozilla/5.0 (Windows NT 10.0; Win64; x64)"
   Allowed clients: claude_code, gemini_cli
🚫 Client restriction failed for key: key-id (测试Key) from 127.0.0.1, User-Agent: Mozilla/5.0...
```

### 常见问题处理

**Redis连不上？**

```bash
# 检查Redis是否启动
redis-cli ping

# 应该返回 PONG
```

**OAuth授权失败？**

- 检查代理设置是否正确
- 确保能正常访问 claude.ai
- 清除浏览器缓存重试

**API请求失败？**

- 检查API Key是否正确
- 查看日志文件找错误信息
- 确认Claude账户状态正常

---

## 🛠️ 进阶

### 生产环境部署建议（重要！）

**强烈建议使用Caddy反向代理（自动HTTPS）**

建议使用Caddy作为反向代理，它会自动申请和更新SSL证书，配置更简单：

**1. 安装Caddy**

```bash
# Ubuntu/Debian
sudo apt install -y debian-keyring debian-archive-keyring apt-transport-https
curl -1sLf 'https://dl.cloudsmith.io/public/caddy/stable/gpg.key' | sudo gpg --dearmor -o /usr/share/keyrings/caddy-stable-archive-keyring.gpg
curl -1sLf 'https://dl.cloudsmith.io/public/caddy/stable/debian.deb.txt' | sudo tee /etc/apt/sources.list.d/caddy-stable.list
sudo apt update
sudo apt install caddy

# CentOS/RHEL/Fedora
sudo yum install yum-plugin-copr
sudo yum copr enable @caddy/caddy
sudo yum install caddy
```

**2. Caddy配置（超简单！）**

编辑 `/etc/caddy/Caddyfile`：

```
your-domain.com {
    # 反向代理到本地服务
    reverse_proxy 127.0.0.1:3000 {
        # 支持流式响应（SSE）
        flush_interval -1

        # 传递真实IP
        header_up X-Real-IP {remote_host}
        header_up X-Forwarded-For {remote_host}
        header_up X-Forwarded-Proto {scheme}

        # 超时设置（适合长连接）
        transport http {
            read_timeout 300s
            write_timeout 300s
            dial_timeout 30s
        }
    }

    # 安全头部
    header {
        Strict-Transport-Security "max-age=31536000; includeSubDomains"
        X-Frame-Options "DENY"
        X-Content-Type-Options "nosniff"
        -Server
    }
}
```

**3. 启动Caddy**

```bash
# 测试配置
sudo caddy validate --config /etc/caddy/Caddyfile

# 启动服务
sudo systemctl start caddy
sudo systemctl enable caddy

# 查看状态
sudo systemctl status caddy
```

**4. 更新服务配置**

修改你的服务配置，让它只监听本地：

```javascript
// config/config.js
module.exports = {
  server: {
    port: 3000,
    host: '127.0.0.1' // 只监听本地，通过nginx代理
  }
  // ... 其他配置
}
```

**Caddy优势：**

- 🔒 **自动HTTPS**: 自动申请和续期Let's Encrypt证书，零配置
- 🛡️ **安全默认**: 默认启用现代安全协议和加密套件
- 🚀 **流式支持**: 原生支持SSE/WebSocket等流式传输
- 📊 **简单配置**: 配置文件极其简洁，易于维护
- ⚡ **HTTP/2**: 默认启用HTTP/2，提升传输性能

---

## 💡 使用建议

### 账户管理

- **定期检查**: 每周看看账户状态，及时处理异常
- **合理分配**: 可以给不同的人分配不同的apikey，可以根据不同的apikey来分析用量

### 安全建议

- **使用HTTPS**: 强烈建议使用Caddy反向代理（自动HTTPS），确保数据传输安全
- **定期备份**: 重要配置和数据要备份
- **监控日志**: 定期查看异常日志
- **更新密钥**: 定期更换JWT和加密密钥
- **防火墙设置**: 只开放必要的端口（80, 443），隐藏直接服务端口

---

## 🆘 遇到问题怎么办？

### 自助排查

1. **查看日志**: `logs/` 目录下的日志文件
2. **检查配置**: 确认配置文件设置正确
3. **测试连通性**: 用 curl 测试API是否正常
4. **重启服务**: 有时候重启一下就好了

### 寻求帮助

- **GitHub Issues**: 提交详细的错误信息
- **查看文档**: 仔细阅读错误信息和文档
- **社区讨论**: 看看其他人是否遇到类似问题

---

## 📚 完整文档

### 📖 用户文档
- **[发布说明](RELEASE_NOTES.md)** - v1.1.0 新功能亮点和使用指南
- **[版本更新日志](CHANGELOG.md)** - 详细的版本历史和改进记录
- **[部署指南](docs/DEPLOYMENT_GUIDE.md)** - 完整的部署配置和最佳实践
- **[迁移指南](MIGRATION_GUIDE.md)** - 从旧版本升级的详细步骤

### 🔧 技术文档
- **[项目总结](docs/UPSTREAM_MERGE_SUMMARY.md)** - 技术架构和功能详解
- **[负载均衡算法](docs/intelligent-load-balancing-algorithm-design.md)** - 智能调度算法设计
- **[连接管理架构](docs/connection-session-architecture.md)** - 连接和会话管理
- **[开发指南](CLAUDE.md)** - 开发者参考文档

### 🎯 快速导航
- **新用户**: 建议先看 [发布说明](RELEASE_NOTES.md) 了解功能特性
- **升级用户**: 查看 [迁移指南](MIGRATION_GUIDE.md) 获取升级步骤
- **开发者**: 参考 [CLAUDE.md](CLAUDE.md) 了解架构和开发指南
- **运维人员**: 使用 [部署指南](docs/DEPLOYMENT_GUIDE.md) 进行生产部署

---

## 📄 许可证

本项目采用 [MIT许可证](LICENSE)。

---

<div align="center">

**⭐ 觉得有用的话给个Star呗，这是对作者最大的鼓励！**

**🤝 有问题欢迎提Issue，有改进建议欢迎PR**

</div><|MERGE_RESOLUTION|>--- conflicted
+++ resolved
@@ -6,8 +6,8 @@
 [![Node.js](https://img.shields.io/badge/Node.js-18+-green.svg)](https://nodejs.org/)
 [![Redis](https://img.shields.io/badge/Redis-6+-red.svg)](https://redis.io/)
 [![Docker](https://img.shields.io/badge/Docker-Ready-blue.svg)](https://www.docker.com/)
-[![Docker Build](https://github.com/Await-d/claude-relay-service/actions/workflows/auto-release-pipeline.yml/badge.svg)](https://github.com/Await-d/claude-relay-service/actions/workflows/auto-release-pipeline.yml)
-[![Docker Pulls](https://img.shields.io/docker/pulls/await2719/claude-relay-service)](https://hub.docker.com/r/await2719/claude-relay-service)
+[![Docker Build](https://github.com/Wei-Shaw/claude-relay-service/actions/workflows/auto-release-pipeline.yml/badge.svg)](https://github.com/Wei-Shaw/claude-relay-service/actions/workflows/auto-release-pipeline.yml)
+[![Docker Pulls](https://img.shields.io/docker/pulls/weishaw/claude-relay-service)](https://hub.docker.com/r/weishaw/claude-relay-service)
 
 **🔐 自行搭建Claude API中转服务，支持多账户管理**
 
@@ -19,9 +19,6 @@
 
 ## 💎 Claude/Codex 拼车服务推荐
 
-<<<<<<< HEAD
-> 开源不易，你的Star是我持续更新的动力 🚀  
-=======
 <div align="center">
 
 | 平台 | 类型 | 服务 | 介绍 |
@@ -31,7 +28,6 @@
 
 
 </div>
->>>>>>> 1fdfce1e
 
 ---
 
@@ -51,18 +47,8 @@
 - 👥 **成本分摊**: 想和朋友一起分摊Claude Code Max订阅费用？
 - ⚡ **稳定性**: 第三方镜像站经常故障不稳定，影响效率 ？
 
-[//]: # (如果有以上困惑，那这个项目可能适合你。)
-
-<<<<<<< HEAD
-[//]: # ()
-[//]: # (> 💡 **热心网友福利**  )
-
-[//]: # (> 热心网友正在用本项目，正在拼车官方Claude Code Max 20X 200刀版本，是现在最稳定的方案。  )
-
-[//]: # (> 有需要自取: [https://ctok.ai/]&#40;https://ctok.ai/&#41;)
-
-=======
->>>>>>> 1fdfce1e
+如果有以上困惑，那这个项目可能适合你。
+
 ### 适合的场景
 
 ✅ **找朋友拼车**: 三五好友一起分摊Claude Code Max订阅  
@@ -90,28 +76,6 @@
 
 ---
 
-## 🎯 v1.1.0 新功能亮点
-
-### 🧠 智能负载均衡系统
-- **AI驱动调度**: 基于成本、性能、健康状态的多维度智能选择
-- **5种调度策略**: 成本优先、性能优先、均衡调度等，满足不同需求
-- **成本优化**: 自动选择最优账户，可节约15-20%的API使用成本
-- **故障自愈**: 自动故障检测和转移，系统可用性99.9%
-
-### 📊 企业级数据导出
-- **批量导出**: 支持API Key数据的批量导出，JSON/CSV多格式
-- **安全脱敏**: 自动识别25+种敏感信息并安全处理
-- **实时进度**: 导出过程可视化，支持大数据量处理
-- **灵活过滤**: 按时间、状态、使用情况等多维度筛选
-
-### ⚡ 系统性能大幅提升
-- **响应速度**: 整体响应时间从1.2s降低到0.8s（提升33%）
-- **并发能力**: 并发处理能力从500提升到1000+（提升100%）
-- **内存优化**: 内存使用从120MB降低到80MB（降低33%）
-- **查询性能**: 查询速度提升300%，支持更大数据量
-
----
-
 ## 🚀 核心功能
 
 ### 基础功能
@@ -122,14 +86,11 @@
 
 ### 高级功能
 
-- 🧠 **智能负载均衡**: AI驱动的多维度调度，成本节约15-20%
-- 📤 **API Key批量导出**: 支持JSON、CSV格式，敏感数据自动脱敏
-- 🔄 **智能故障转移**: 账户出问题自动换下一个，99.9%可用性
-- 🚀 **性能优化**: 连接池、缓存，减少延迟，响应速度提升33%
-- 📊 **监控面板**: Web界面查看所有数据，实时负载均衡状态
+- 🔄 **智能切换**: 账户出问题自动换下一个
+- 🚀 **性能优化**: 连接池、缓存，减少延迟
+- 📊 **监控面板**: Web界面查看所有数据
 - 🛡️ **安全控制**: 访问限制、速率控制、客户端限制
 - 🌐 **代理支持**: 支持HTTP/SOCKS5代理
-- 💾 **数据管理**: 支持数据导出、导入和跨系统迁移
 
 ---
 
@@ -165,17 +126,7 @@
 ### 快速安装
 
 ```bash
-<<<<<<< HEAD
-# 下载并运行管理脚本
-curl -fsSL https://raw.githubusercontent.com/Await-d/claude-relay-service/main/scripts/manage.sh -o manage.sh
-chmod +x manage.sh
-./manage.sh install
-
-# 安装后可以使用 crs 命令管理服务
-crs  # 显示交互式菜单
-=======
 curl -fsSL https://pincc.ai/manage.sh -o manage.sh && chmod +x manage.sh && ./manage.sh install
->>>>>>> 1fdfce1e
 ```
 
 ### 脚本功能
@@ -260,7 +211,7 @@
 
 ```bash
 # 下载项目
-git clone https://github.com/Await-d/claude-relay-service.git
+git clone https://github.com/Wei-Shaw//claude-relay-service.git
 cd claude-relay-service
 
 # 安装依赖
@@ -337,58 +288,8 @@
 
 #### 第一步：下载构建docker-compose.yml文件的脚本并执行
 ```bash
-<<<<<<< HEAD
-# 拉取镜像（支持 amd64 和 arm64）
-docker pull await2719/claude-relay-service:latest
-
-# 使用 docker-compose
-# 创建 .env 文件用于 docker-compose 的环境变量：
-cat > .env << 'EOF'
-# 必填：安全密钥（请修改为随机值）
-JWT_SECRET=your-random-secret-key-at-least-32-chars
-ENCRYPTION_KEY=your-32-character-encryption-key
-
-# 可选：管理员凭据
-ADMIN_USERNAME=cr_admin
-ADMIN_PASSWORD=your-secure-password
-EOF
-
-# 创建 docker-compose.yml 文件：
-cat > docker-compose.yml << 'EOF'
-version: '3.8'
-services:
-  claude-relay:
-    image: await2719/claude-relay-service:latest
-    container_name: claude-relay-service
-    restart: unless-stopped
-    ports:
-      - "3000:3000"
-    environment:
-      - JWT_SECRET=${JWT_SECRET}
-      - ENCRYPTION_KEY=${ENCRYPTION_KEY}
-      - REDIS_HOST=redis
-      - ADMIN_USERNAME=${ADMIN_USERNAME:-}
-      - ADMIN_PASSWORD=${ADMIN_PASSWORD:-}
-    volumes:
-      - ./logs:/app/logs
-      - ./data:/app/data
-    depends_on:
-      - redis
-
-  redis:
-    image: redis:7-alpine
-    container_name: claude-relay-redis
-    restart: unless-stopped
-    volumes:
-      - redis_data:/data
-
-volumes:
-  redis_data:
-EOF
-=======
 curl -fsSL https://pincc.ai/crs-compose.sh -o crs-compose.sh && chmod +x crs-compose.sh && ./crs-compose.sh
 ```
->>>>>>> 1fdfce1e
 
 #### 第二步：启动
 ```bash
@@ -568,11 +469,7 @@
 
 Cherry Studio支持多种AI服务的接入，下面是不同账号类型的详细配置：
 
-<<<<<<< HEAD
-当系统检测到账号异常时，会自动发送 webhook 通知，支持企业微信、钉钉、飞书、Slack、Discord、Bark 等平台。
-=======
 **1. Claude账号接入：**
->>>>>>> 1fdfce1e
 
 ```
 # API地址
@@ -619,59 +516,7 @@
 - API Key填入：后台创建的API密钥（cr_开头）
 - **重要**：Codex只支持Openai-Response标准
 
-<<<<<<< HEAD
-**3. Bark 推送设置（iOS）**
-
-Bark 是一个优秀的 iOS 推送应用，支持自定义推送服务器。
-
-1. **安装 Bark 应用**
-   - 从 App Store 下载安装 "Bark" 应用
-   - 打开应用获取设备密钥（类似：`abc123def456`）
-
-2. **管理后台配置**
-   - 登录 Web 管理后台：`http://你的服务器:3000/web`
-   - 进入"系统设置" > "Webhook 配置"
-   - 添加 Bark 平台，配置以下参数：
-     ```json
-     {
-       "name": "我的iPhone",
-       "type": "bark",
-       "url": "https://api.day.app",
-       "deviceKey": "abc123def456",
-       "enabled": true,
-       "sound": "bell",
-       "level": "active",
-       "group": "claude-relay-service"
-     }
-     ```
-
-3. **配置参数说明**
-   - `url`: Bark 服务器地址（默认官方服务器：`https://api.day.app`）
-   - `deviceKey`: 从 Bark 应用获取的设备密钥（必需）
-   - `usePost`: 是否使用 POST 方式（自建服务器可能需要）
-   - `sound`: 通知声音（可选：`bell`、`alarm`、`calypso` 等）
-   - `level`: 中断级别（`passive`、`active`、`critical`）
-   - `group`: 通知分组（可选）
-   - `icon`: 自定义图标 URL（可选）
-   - `clickUrl`: 点击通知打开的链接（可选）
-
-4. **自建 Bark 服务器**
-   如果使用自建服务器，配置示例：
-   ```json
-   {
-     "name": "自建Bark服务器",
-     "type": "bark",
-     "url": "https://your-bark-server.com/push",
-     "deviceKey": "your_device_key",
-     "usePost": true,
-     "enabled": true
-   }
-   ```
-
-### 通知内容格式
-=======
 #### 其他第三方工具接入
->>>>>>> 1fdfce1e
 
 **接入要点：**
 
@@ -718,28 +563,21 @@
 
 当有新版本发布时，按照以下步骤升级服务：
 
-**📚 详细升级指南**: 请查看 [MIGRATION_GUIDE.md](MIGRATION_GUIDE.md) 获取完整的版本迁移说明
-
-#### 快速升级（v1.0.18+ → v1.1.0）
-
-```bash
-# 1. 备份数据（重要！）
-docker-compose exec redis redis-cli BGSAVE
-
-# 2. 进入项目目录
+```bash
+# 1. 进入项目目录
 cd claude-relay-service
 
-# 3. 拉取最新代码
+# 2. 拉取最新代码
 git pull origin main
 
 # 如果遇到 package-lock.json 冲突，使用远程版本
 git checkout --theirs package-lock.json
 git add package-lock.json
 
-# 4. 安装新的依赖（如果有）
+# 3. 安装新的依赖（如果有）
 npm install
 
-# 5. 安装并构建前端
+# 4. 安装并构建前端
 npm run install:web
 npm run build:web
 
@@ -954,28 +792,6 @@
 
 ---
 
-## 📚 完整文档
-
-### 📖 用户文档
-- **[发布说明](RELEASE_NOTES.md)** - v1.1.0 新功能亮点和使用指南
-- **[版本更新日志](CHANGELOG.md)** - 详细的版本历史和改进记录
-- **[部署指南](docs/DEPLOYMENT_GUIDE.md)** - 完整的部署配置和最佳实践
-- **[迁移指南](MIGRATION_GUIDE.md)** - 从旧版本升级的详细步骤
-
-### 🔧 技术文档
-- **[项目总结](docs/UPSTREAM_MERGE_SUMMARY.md)** - 技术架构和功能详解
-- **[负载均衡算法](docs/intelligent-load-balancing-algorithm-design.md)** - 智能调度算法设计
-- **[连接管理架构](docs/connection-session-architecture.md)** - 连接和会话管理
-- **[开发指南](CLAUDE.md)** - 开发者参考文档
-
-### 🎯 快速导航
-- **新用户**: 建议先看 [发布说明](RELEASE_NOTES.md) 了解功能特性
-- **升级用户**: 查看 [迁移指南](MIGRATION_GUIDE.md) 获取升级步骤
-- **开发者**: 参考 [CLAUDE.md](CLAUDE.md) 了解架构和开发指南
-- **运维人员**: 使用 [部署指南](docs/DEPLOYMENT_GUIDE.md) 进行生产部署
-
----
-
 ## 📄 许可证
 
 本项目采用 [MIT许可证](LICENSE)。
