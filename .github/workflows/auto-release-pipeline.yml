--- conflicted
+++ resolved
@@ -273,15 +273,10 @@
           ## 🐳 Docker 镜像
           
           ```bash
-<<<<<<< HEAD
-          docker pull ${{ secrets.DOCKERHUB_USERNAME || 'await2719' }}/claude-relay-service:${{ steps.next_version.outputs.new_tag }}
-          docker pull ${{ secrets.DOCKERHUB_USERNAME || 'await2719' }}/claude-relay-service:latest
-=======
           docker pull ${{ steps.image_names.outputs.docker_image }}:${{ steps.next_version.outputs.new_tag }}
           docker pull ${{ steps.image_names.outputs.docker_image }}:latest
           docker pull ${{ steps.image_names.outputs.ghcr_image }}:${{ steps.next_version.outputs.new_tag }}
           docker pull ${{ steps.image_names.outputs.ghcr_image }}:latest
->>>>>>> 1fdfce1e
           ```
           
           ## 📦 主要更新
@@ -468,25 +463,16 @@
         MESSAGE+="${CHANGELOG_TRUNCATED}"$'\n'$'\n'
         MESSAGE+="🐳 *Docker 部署:*"$'\n'
         MESSAGE+="\`\`\`bash"$'\n'
-<<<<<<< HEAD
-        MESSAGE+="docker pull await2719/claude-relay-service:${TAG}"$'\n'
-        MESSAGE+="docker pull await2719/claude-relay-service:latest"$'\n'
-=======
         MESSAGE+="docker pull ${DOCKER_IMAGE}:${TAG}"$'\n'
         MESSAGE+="docker pull ${DOCKER_IMAGE}:latest"$'\n'
         MESSAGE+="docker pull ${GHCR_IMAGE}:${TAG}"$'\n'
         MESSAGE+="docker pull ${GHCR_IMAGE}:latest"$'\n'
->>>>>>> 1fdfce1e
         MESSAGE+="\`\`\`"$'\n'$'\n'
         MESSAGE+="🔗 *相关链接:*"$'\n'
         MESSAGE+="• [GitHub Release](https://github.com/${REPO}/releases/tag/${TAG})"$'\n'
         MESSAGE+="• [完整更新日志](https://github.com/${REPO}/releases)"$'\n'
-<<<<<<< HEAD
-        MESSAGE+="• [Docker Hub](https://hub.docker.com/r/await2719/claude-relay-service)"$'\n'$'\n'
-=======
         MESSAGE+="• [Docker Hub](https://hub.docker.com/r/${DOCKER_IMAGE%/*}/claude-relay-service)"$'\n'
         MESSAGE+="• [GHCR](https://ghcr.io/${GHCR_IMAGE#ghcr.io/})"$'\n'$'\n'
->>>>>>> 1fdfce1e
         MESSAGE+="#ClaudeRelay #Update #v${VERSION//./_}"
         
         # 使用 jq 构建 JSON 并发送
