<template>
  <div class="min-h-screen p-3 sm:p-4 md:p-6">
    <!-- Session Manager for authenticated pages (不显示 indicator，在 AppHeader 中显示) -->
    <SessionManager
      :auto-refresh="true"
      :expires-at="authStore.expiresAt"
      :session-token="authStore.sessionToken"
      :show-indicator="false"
      :show-status-text="false"
      @logout="handleLogout"
      @refresh-failed="handleRefreshFailed"
      @session-expired="handleSessionExpired"
      @session-refreshed="handleSessionRefresh"
    />

    <!-- 顶部导航 -->
    <AppHeader
      :session-token="authStore.sessionToken"
      :expires-at="authStore.expiresAt"
      @logout="handleLogout"
    />

    <!-- 主内容区域 -->
    <div
      class="glass-strong rounded-xl p-3 shadow-xl sm:rounded-2xl sm:p-4 md:rounded-3xl md:p-6"
      style="z-index: 1; min-height: calc(100vh - 120px)"
    >
      <!-- 标签栏 -->
      <TabBar :active-tab="activeTab" @tab-change="handleTabChange" />

      <!-- 内容区域 -->
      <div class="tab-content">
        <router-view />
      </div>
    </div>
  </div>
</template>

<script setup>
import { ref, watch, nextTick, computed } from 'vue'
import { useRoute, useRouter } from 'vue-router'
import { useAuthStore } from '@/stores/auth'
import AppHeader from './AppHeader.vue'
import TabBar from './TabBar.vue'
import SessionManager from '@/components/auth/SessionManager.vue'

const route = useRoute()
const router = useRouter()
const authStore = useAuthStore()

// 根据路由设置当前激活的标签
const activeTab = ref('dashboard')

<<<<<<< HEAD
const tabRouteMap = {
  dashboard: '/dashboard',
  apiKeys: '/api-keys',
  accounts: '/accounts',
  users: '/users',
  groups: '/groups',
  'user-groups': '/user-groups',
  requestLogs: '/request-logs',
  tutorial: '/tutorial',
  settings: '/settings'
}
=======
// 根据 LDAP 配置动态生成路由映射
const tabRouteMap = computed(() => {
  const baseMap = {
    dashboard: '/dashboard',
    apiKeys: '/api-keys',
    accounts: '/accounts',
    tutorial: '/tutorial',
    settings: '/settings'
  }

  // 只有在 LDAP 启用时才包含用户管理路由
  if (authStore.oemSettings?.ldapEnabled) {
    baseMap.userManagement = '/user-management'
  }

  return baseMap
})
>>>>>>> 1fdfce1e

// 初始化当前激活的标签
const initActiveTab = () => {
  const currentPath = route.path
  const tabKey = Object.keys(tabRouteMap.value).find(
    (key) => tabRouteMap.value[key] === currentPath
  )

  if (tabKey) {
    activeTab.value = tabKey
  } else {
    // 如果路径不匹配任何标签，尝试从路由名称获取
    const routeName = route.name
    const nameToTabMap = {
      Dashboard: 'dashboard',
      ApiKeys: 'apiKeys',
      Accounts: 'accounts',
      Users: 'users',
      Groups: 'groups',
      UserGroups: 'user-groups',
      DataManagement: 'data-management',
      Tutorial: 'tutorial',
      Settings: 'settings'
    }
    if (routeName && nameToTabMap[routeName]) {
      activeTab.value = nameToTabMap[routeName]
    } else {
      // 默认选中仪表板
      activeTab.value = 'dashboard'
    }
  }
}

// 初始化
initActiveTab()

// 监听路由变化，更新激活的标签
watch(
  () => route.path,
  (newPath) => {
    const tabKey = Object.keys(tabRouteMap.value).find((key) => tabRouteMap.value[key] === newPath)
    if (tabKey) {
      activeTab.value = tabKey
    } else {
      // 如果路径不匹配任何标签，尝试从路由名称获取
      const routeName = route.name
      const nameToTabMap = {
        Dashboard: 'dashboard',
        ApiKeys: 'apiKeys',
        Accounts: 'accounts',
        Users: 'users',
        Groups: 'groups',
        UserGroups: 'user-groups',
        DataManagement: 'data-management',
        Tutorial: 'tutorial',
        Settings: 'settings'
      }
      if (routeName && nameToTabMap[routeName]) {
        activeTab.value = nameToTabMap[routeName]
      }
    }
  }
)

// 处理标签切换
const handleTabChange = async (tabKey) => {
  // 如果已经在目标路由，不需要做任何事
  if (tabRouteMap.value[tabKey] === route.path) {
    return
  }

  // 先更新activeTab状态
  activeTab.value = tabKey

  // 使用 await 确保路由切换完成
  try {
    await router.push(tabRouteMap.value[tabKey])
    // 等待下一个DOM更新周期，确保组件正确渲染
    await nextTick()
  } catch (err) {
    // 如果路由切换失败，恢复activeTab状态
    if (err.name !== 'NavigationDuplicated') {
      console.error('路由切换失败:', err)
      // 恢复到当前路由对应的tab
      initActiveTab()
    }
  }
}

// Session management handlers
const handleSessionRefresh = async () => {
  try {
    const success = await authStore.refreshSession()
    if (!success) {
      console.warn('Session refresh failed in MainLayout')
    }
  } catch (error) {
    console.error('Session refresh error in MainLayout:', error)
  }
}

const handleSessionExpired = () => {
  console.warn('Session expired in MainLayout')
  authStore.clearAuthState()
}

const handleRefreshFailed = (error) => {
  console.error('Session refresh failed in MainLayout:', error)
  authStore.clearAuthState()
}

const handleLogout = () => {
  authStore.logout()
}

// OEM设置已在App.vue中加载，无需重复加载
</script>

<style scoped>
/* 使用全局定义的过渡样式 */
</style><|MERGE_RESOLUTION|>--- conflicted
+++ resolved
@@ -1,24 +1,7 @@
 <template>
   <div class="min-h-screen p-3 sm:p-4 md:p-6">
-    <!-- Session Manager for authenticated pages (不显示 indicator，在 AppHeader 中显示) -->
-    <SessionManager
-      :auto-refresh="true"
-      :expires-at="authStore.expiresAt"
-      :session-token="authStore.sessionToken"
-      :show-indicator="false"
-      :show-status-text="false"
-      @logout="handleLogout"
-      @refresh-failed="handleRefreshFailed"
-      @session-expired="handleSessionExpired"
-      @session-refreshed="handleSessionRefresh"
-    />
-
     <!-- 顶部导航 -->
-    <AppHeader
-      :session-token="authStore.sessionToken"
-      :expires-at="authStore.expiresAt"
-      @logout="handleLogout"
-    />
+    <AppHeader />
 
     <!-- 主内容区域 -->
     <div
@@ -42,7 +25,6 @@
 import { useAuthStore } from '@/stores/auth'
 import AppHeader from './AppHeader.vue'
 import TabBar from './TabBar.vue'
-import SessionManager from '@/components/auth/SessionManager.vue'
 
 const route = useRoute()
 const router = useRouter()
@@ -51,19 +33,6 @@
 // 根据路由设置当前激活的标签
 const activeTab = ref('dashboard')
 
-<<<<<<< HEAD
-const tabRouteMap = {
-  dashboard: '/dashboard',
-  apiKeys: '/api-keys',
-  accounts: '/accounts',
-  users: '/users',
-  groups: '/groups',
-  'user-groups': '/user-groups',
-  requestLogs: '/request-logs',
-  tutorial: '/tutorial',
-  settings: '/settings'
-}
-=======
 // 根据 LDAP 配置动态生成路由映射
 const tabRouteMap = computed(() => {
   const baseMap = {
@@ -81,7 +50,6 @@
 
   return baseMap
 })
->>>>>>> 1fdfce1e
 
 // 初始化当前激活的标签
 const initActiveTab = () => {
@@ -99,10 +67,6 @@
       Dashboard: 'dashboard',
       ApiKeys: 'apiKeys',
       Accounts: 'accounts',
-      Users: 'users',
-      Groups: 'groups',
-      UserGroups: 'user-groups',
-      DataManagement: 'data-management',
       Tutorial: 'tutorial',
       Settings: 'settings'
     }
@@ -132,10 +96,6 @@
         Dashboard: 'dashboard',
         ApiKeys: 'apiKeys',
         Accounts: 'accounts',
-        Users: 'users',
-        Groups: 'groups',
-        UserGroups: 'user-groups',
-        DataManagement: 'data-management',
         Tutorial: 'tutorial',
         Settings: 'settings'
       }
@@ -171,32 +131,6 @@
   }
 }
 
-// Session management handlers
-const handleSessionRefresh = async () => {
-  try {
-    const success = await authStore.refreshSession()
-    if (!success) {
-      console.warn('Session refresh failed in MainLayout')
-    }
-  } catch (error) {
-    console.error('Session refresh error in MainLayout:', error)
-  }
-}
-
-const handleSessionExpired = () => {
-  console.warn('Session expired in MainLayout')
-  authStore.clearAuthState()
-}
-
-const handleRefreshFailed = (error) => {
-  console.error('Session refresh failed in MainLayout:', error)
-  authStore.clearAuthState()
-}
-
-const handleLogout = () => {
-  authStore.logout()
-}
-
 // OEM设置已在App.vue中加载，无需重复加载
 </script>
 
