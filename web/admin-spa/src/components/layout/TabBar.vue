--- conflicted
+++ resolved
@@ -51,77 +51,6 @@
 
 const authStore = useAuthStore()
 
-<<<<<<< HEAD
-// 所有可能的标签
-const allTabs = [
-  {
-    key: 'dashboard',
-    name: '仪表板',
-    shortName: '仪表板',
-    icon: 'fas fa-tachometer-alt',
-    requiredRole: null
-  },
-  { key: 'apiKeys', name: 'API Keys', shortName: 'API', icon: 'fas fa-key', requiredRole: null },
-  {
-    key: 'accounts',
-    name: '账户管理',
-    shortName: '账户',
-    icon: 'fas fa-user-circle',
-    requiredRole: null
-  },
-  {
-    key: 'users',
-    name: '用户管理',
-    shortName: '用户',
-    icon: 'fas fa-user-friends',
-    requiredRole: 'admin'
-  },
-  { key: 'groups', name: '用户组', shortName: '组', icon: 'fas fa-users', requiredRole: 'admin' },
-  {
-    key: 'user-groups',
-    name: '用户组管理',
-    shortName: '组管理',
-    icon: 'fas fa-users-cog',
-    requiredRole: 'admin'
-  },
-  {
-    key: 'requestLogs',
-    name: '请求日志',
-    shortName: '日志',
-    icon: 'fas fa-file-alt',
-    requiredRole: null
-  },
-  {
-    key: 'tutorial',
-    name: '使用教程',
-    shortName: '教程',
-    icon: 'fas fa-graduation-cap',
-    requiredRole: null
-  },
-  {
-    key: 'settings',
-    name: '系统设置',
-    shortName: '设置',
-    icon: 'fas fa-cogs',
-    requiredRole: 'admin'
-  }
-]
-
-// 根据用户权限过滤显示的标签
-const tabs = computed(() => {
-  const user = authStore.user
-  const userRole = user?.role || 'user'
-
-  return allTabs.filter((tab) => {
-    // 如果标签不需要特殊权限，或者用户是管理员，则显示
-    if (!tab.requiredRole || userRole === 'admin') {
-      return true
-    }
-
-    // 检查用户角色是否满足标签要求
-    return userRole === tab.requiredRole
-  })
-=======
 // 根据 LDAP 配置动态生成 tabs
 const tabs = computed(() => {
   const baseTabs = [
@@ -146,7 +75,6 @@
   )
 
   return baseTabs
->>>>>>> 1fdfce1e
 })
 </script>
 
