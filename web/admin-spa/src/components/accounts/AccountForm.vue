--- conflicted
+++ resolved
@@ -6661,7 +6661,8 @@
         deploymentName: newAccount.deploymentName || '',
         // OpenAI-Responses 特定字段
         baseApi: newAccount.baseApi || '',
-<<<<<<< HEAD
+        // Gemini-API 特定字段
+        baseUrl: newAccount.baseUrl || 'https://generativelanguage.googleapis.com',
         // 自动错误恢复配置
         autoRecoverErrors: newAccount
           ? newAccount.autoRecoverErrors === 'true' || newAccount.autoRecoverErrors === true
@@ -6669,10 +6670,6 @@
         errorRecoveryDuration: newAccount?.errorRecoveryDuration
           ? parseFloat(newAccount.errorRecoveryDuration)
           : 5,
-=======
-        // Gemini-API 特定字段
-        baseUrl: newAccount.baseUrl || 'https://generativelanguage.googleapis.com',
->>>>>>> e17cd1d6
         // 额度管理字段
         dailyQuota: newAccount.dailyQuota || 0,
         dailyUsage: newAccount.dailyUsage || 0,
