<template>
  <Teleport to="body">
    <div class="modal fixed inset-0 z-50 flex items-center justify-center p-3 sm:p-4">
      <div class="modal-content mx-auto flex max-h-[90vh] w-full max-w-4xl flex-col p-4 sm:p-6">
        <div class="mb-4 flex items-center justify-between">
          <div class="flex items-center gap-2 sm:gap-3">
            <div
              class="flex h-8 w-8 items-center justify-center rounded-lg bg-gradient-to-br from-blue-500 to-blue-600 sm:h-10 sm:w-10 sm:rounded-xl"
            >
              <i class="fas fa-key text-sm text-white sm:text-base" />
            </div>
            <h3 class="text-lg font-bold text-gray-900 dark:text-gray-100 sm:text-xl">
              创建新的 API Key
            </h3>
          </div>
          <button
            class="p-1 text-gray-400 transition-colors hover:text-gray-600 dark:text-gray-500 dark:hover:text-gray-300"
            @click="$emit('close')"
          >
            <i class="fas fa-times text-lg sm:text-xl" />
          </button>
        </div>

        <form
          class="modal-scroll-content custom-scrollbar flex-1 space-y-4"
          @submit.prevent="createApiKey"
        >
          <!-- 创建类型选择 -->
          <div
            class="rounded-lg border border-blue-200 bg-gradient-to-r from-blue-50 to-indigo-50 p-3 dark:border-blue-700 dark:from-blue-900/20 dark:to-indigo-900/20 sm:p-4"
          >
            <div
              :class="[
                'flex flex-col gap-3 sm:flex-row sm:items-center sm:justify-between',
                form.createType === 'batch' ? 'mb-3' : ''
              ]"
            >
              <label
                class="flex h-full items-center text-xs font-semibold text-gray-700 dark:text-gray-300 sm:text-sm"
                >创建类型</label
              >
              <div class="flex items-center gap-3 sm:gap-4">
                <label class="flex cursor-pointer items-center">
                  <input
                    v-model="form.createType"
                    class="mr-1.5 text-blue-600 focus:ring-blue-500 dark:border-gray-600 dark:bg-gray-700 sm:mr-2"
                    type="radio"
                    value="single"
                  />
                  <span
                    class="flex items-center text-xs text-gray-700 dark:text-gray-300 sm:text-sm"
                  >
                    <i class="fas fa-key mr-1 text-xs" />
                    单个创建
                  </span>
                </label>
                <label class="flex cursor-pointer items-center">
                  <input
                    v-model="form.createType"
                    class="mr-1.5 text-blue-600 focus:ring-blue-500 dark:border-gray-600 dark:bg-gray-700 sm:mr-2"
                    type="radio"
                    value="batch"
                  />
                  <span
                    class="flex items-center text-xs text-gray-700 dark:text-gray-300 sm:text-sm"
                  >
                    <i class="fas fa-layer-group mr-1 text-xs" />
                    批量创建
                  </span>
                </label>
              </div>
            </div>

            <!-- 批量创建数量输入 -->
            <div v-if="form.createType === 'batch'" class="mt-3">
              <div class="flex items-center gap-4">
                <div class="flex-1">
                  <label class="mb-1 block text-xs font-medium text-gray-600 dark:text-gray-400"
                    >创建数量</label
                  >
                  <div class="flex items-center gap-2">
                    <input
                      v-model.number="form.batchCount"
                      class="form-input w-full border-gray-300 text-sm dark:border-gray-600 dark:bg-gray-700 dark:text-gray-200 dark:placeholder-gray-400"
                      max="500"
                      min="2"
                      placeholder="输入数量 (2-500)"
                      required
                      type="number"
                    />
                    <div class="whitespace-nowrap text-xs text-gray-500 dark:text-gray-400">
                      最大支持 500 个
                    </div>
                  </div>
                </div>
              </div>
              <p class="mt-2 flex items-start text-xs text-amber-600 dark:text-amber-400">
                <i class="fas fa-info-circle mr-1 mt-0.5 flex-shrink-0" />
                <span
                  >批量创建时，每个 Key 的名称会自动添加序号后缀，例如：{{
                    form.name || 'MyKey'
                  }}_1, {{ form.name || 'MyKey' }}_2 ...</span
                >
              </p>
            </div>
          </div>

          <div>
            <label
              class="mb-1.5 block text-xs font-semibold text-gray-700 dark:text-gray-300 sm:mb-2 sm:text-sm"
              >名称 <span class="text-red-500">*</span></label
            >
            <div>
              <input
                v-model="form.name"
                class="form-input flex-1 border-gray-300 text-sm dark:border-gray-600 dark:bg-gray-700 dark:text-gray-200 dark:placeholder-gray-400"
                :class="{ 'border-red-500': errors.name }"
                :placeholder="
                  form.createType === 'batch'
                    ? '输入基础名称（将自动添加序号）'
                    : '为您的 API Key 取一个名称'
                "
                required
                type="text"
                @input="errors.name = ''"
              />
            </div>
            <p v-if="errors.name" class="mt-1 text-xs text-red-500 dark:text-red-400">
              {{ errors.name }}
            </p>
          </div>

          <!-- 标签 -->
          <div>
            <label class="mb-2 block text-sm font-semibold text-gray-700 dark:text-gray-300"
              >标签</label
            >
            <div class="space-y-4">
              <!-- 已选择的标签 -->
              <div v-if="form.tags.length > 0">
                <div class="mb-2 text-xs font-medium text-gray-600 dark:text-gray-400">
                  已选择的标签:
                </div>
                <div class="flex flex-wrap gap-2">
                  <span
                    v-for="(tag, index) in form.tags"
                    :key="'selected-' + index"
                    class="inline-flex items-center gap-1 rounded-full bg-blue-100 px-3 py-1 text-sm text-blue-800 dark:bg-blue-900/30 dark:text-blue-400"
                  >
                    {{ tag }}
                    <button
                      class="ml-1 hover:text-blue-900 dark:hover:text-blue-300"
                      type="button"
                      @click="removeTag(index)"
                    >
                      <i class="fas fa-times text-xs" />
                    </button>
                  </span>
                </div>
              </div>

              <!-- 可选择的已有标签 -->
              <div v-if="unselectedTags.length > 0">
                <div class="mb-2 text-xs font-medium text-gray-600 dark:text-gray-400">
                  点击选择已有标签:
                </div>
                <div class="flex flex-wrap gap-2">
                  <button
                    v-for="tag in unselectedTags"
                    :key="'available-' + tag"
                    class="inline-flex items-center gap-1 rounded-full bg-gray-100 px-3 py-1 text-sm text-gray-700 transition-colors hover:bg-blue-100 hover:text-blue-700 dark:bg-gray-700 dark:text-gray-300 dark:hover:bg-blue-900/30 dark:hover:text-blue-400"
                    type="button"
                    @click="selectTag(tag)"
                  >
                    <i class="fas fa-tag text-xs text-gray-500 dark:text-gray-400" />
                    {{ tag }}
                  </button>
                </div>
              </div>

              <!-- 创建新标签 -->
              <div>
                <div class="mb-2 text-xs font-medium text-gray-600 dark:text-gray-400">
                  创建新标签:
                </div>
                <div class="flex gap-2">
                  <input
                    v-model="newTag"
                    class="form-input flex-1 border-gray-300 dark:border-gray-600 dark:bg-gray-700 dark:text-gray-200 dark:placeholder-gray-400"
                    placeholder="输入新标签名称"
                    type="text"
                    @keypress.enter.prevent="addTag"
                  />
                  <button
                    class="rounded-lg bg-green-500 px-4 py-2 text-white transition-colors hover:bg-green-600"
                    type="button"
                    @click="addTag"
                  >
                    <i class="fas fa-plus" />
                  </button>
                </div>
              </div>

              <p class="text-xs text-gray-500 dark:text-gray-400">
                用于标记不同团队或用途，方便筛选管理
              </p>
            </div>
          </div>

          <!-- 速率限制设置 -->
          <div
            class="rounded-lg border border-blue-200 bg-blue-50 p-3 dark:border-blue-700 dark:bg-blue-900/20"
          >
            <div class="mb-2 flex items-center gap-2">
              <div
                class="flex h-6 w-6 flex-shrink-0 items-center justify-center rounded bg-blue-500"
              >
                <i class="fas fa-tachometer-alt text-xs text-white" />
              </div>
              <h4 class="text-sm font-semibold text-gray-800 dark:text-gray-200">
                速率限制设置 (可选)
              </h4>
            </div>

            <div class="space-y-2">
              <div class="grid grid-cols-1 gap-2 lg:grid-cols-3">
                <div>
                  <label class="mb-1 block text-xs font-medium text-gray-700 dark:text-gray-300"
                    >时间窗口 (分钟)</label
                  >
                  <input
                    v-model="form.rateLimitWindow"
                    class="form-input w-full border-gray-300 text-sm dark:border-gray-600 dark:bg-gray-700 dark:text-gray-200 dark:placeholder-gray-400"
                    min="1"
                    placeholder="无限制"
                    type="number"
                  />
                  <p class="ml-2 mt-0.5 text-xs text-gray-500 dark:text-gray-400">时间段单位</p>
                </div>

                <div>
                  <label class="mb-1 block text-xs font-medium text-gray-700 dark:text-gray-300"
                    >请求次数限制</label
                  >
                  <input
                    v-model="form.rateLimitRequests"
                    class="form-input w-full border-gray-300 text-sm dark:border-gray-600 dark:bg-gray-700 dark:text-gray-200 dark:placeholder-gray-400"
                    min="1"
                    placeholder="无限制"
                    type="number"
                  />
                  <p class="ml-2 mt-0.5 text-xs text-gray-500 dark:text-gray-400">窗口内最大请求</p>
                </div>

                <div>
                  <label class="mb-1 block text-xs font-medium text-gray-700 dark:text-gray-300"
                    >费用限制 (美元)</label
                  >
                  <input
                    v-model="form.rateLimitCost"
                    class="form-input w-full border-gray-300 text-sm dark:border-gray-600 dark:bg-gray-700 dark:text-gray-200 dark:placeholder-gray-400"
                    min="0"
                    placeholder="无限制"
                    step="0.01"
                    type="number"
                  />
                  <p class="ml-2 mt-0.5 text-xs text-gray-500 dark:text-gray-400">窗口内最大费用</p>
                </div>
              </div>

              <!-- 示例说明 -->
              <div class="rounded-lg bg-blue-100 p-2 dark:bg-blue-900/30">
                <h5 class="mb-1 text-xs font-semibold text-blue-800 dark:text-blue-400">
                  💡 使用示例
                </h5>
                <div class="space-y-0.5 text-xs text-blue-700 dark:text-blue-300">
                  <div>
                    <strong>示例1:</strong> 时间窗口=60，请求次数=1000 → 每60分钟最多1000次请求
                  </div>
                  <div><strong>示例2:</strong> 时间窗口=1，费用=0.1 → 每分钟最多$0.1费用</div>
                  <div>
                    <strong>示例3:</strong> 窗口=30，请求=50，费用=5 → 每30分钟50次请求且不超$5费用
                  </div>
                </div>
              </div>
            </div>
          </div>

          <!-- 费用限制配置 -->
          <div
            class="rounded-lg border border-green-200 bg-gradient-to-br from-green-50 to-emerald-50 p-3 dark:border-green-700 dark:from-green-900/20 dark:to-emerald-900/20 sm:p-4"
          >
            <div class="mb-3 flex items-center gap-2">
              <div
                class="flex h-6 w-6 flex-shrink-0 items-center justify-center rounded bg-green-500"
              >
                <i class="fas fa-dollar-sign text-xs text-white" />
              </div>
              <h4 class="text-sm font-semibold text-gray-800 dark:text-gray-200">
                每日费用限制 (可选)
              </h4>
            </div>

            <div class="space-y-3">
              <!-- 预设金额选择 -->
              <div>
                <label class="mb-2 block text-xs font-medium text-gray-600 dark:text-gray-400"
                  >选择预设限额</label
                >
                <div class="grid grid-cols-2 gap-2 sm:grid-cols-3 lg:grid-cols-6">
                  <button
                    v-for="preset in costLimitPresets"
                    :key="preset.value"
                    :class="[
                      'group relative flex flex-col items-center justify-center rounded-lg border-2 p-2 text-center transition-all duration-200 hover:shadow-md sm:p-3',
                      form.dailyCostLimit == preset.value
                        ? 'border-green-500 bg-green-100 text-green-800 dark:border-green-400 dark:bg-green-900/30 dark:text-green-300'
                        : 'border-gray-200 bg-white hover:border-gray-300 dark:border-gray-600 dark:bg-gray-800 dark:hover:border-gray-500'
                    ]"
                    type="button"
                    @click="form.dailyCostLimit = preset.value"
                  >
                    <div class="flex items-center gap-1">
                      <span class="text-xs font-bold sm:text-sm">${{ preset.value }}</span>
                      <i
                        v-if="form.dailyCostLimit == preset.value"
                        class="fas fa-check text-xs text-green-600 dark:text-green-400"
                      />
                    </div>
                    <span class="text-xs text-gray-500 dark:text-gray-400">{{ preset.label }}</span>
                  </button>

                  <!-- 自定义选项 -->
                  <button
                    :class="[
                      'group relative flex flex-col items-center justify-center rounded-lg border-2 p-2 text-center transition-all duration-200 hover:shadow-md sm:p-3',
                      !costLimitPresets.find((p) => p.value == form.dailyCostLimit) &&
                      form.dailyCostLimit &&
                      form.dailyCostLimit != '0'
                        ? 'border-blue-500 bg-blue-100 text-blue-800 dark:border-blue-400 dark:bg-blue-900/30 dark:text-blue-300'
                        : 'border-gray-200 bg-white hover:border-gray-300 dark:border-gray-600 dark:bg-gray-800 dark:hover:border-gray-500'
                    ]"
                    type="button"
                    @click="form.dailyCostLimit = ''"
                  >
                    <div class="flex items-center gap-1">
                      <i class="fas fa-edit text-xs sm:text-sm" />
                      <i
                        v-if="
                          !costLimitPresets.find((p) => p.value == form.dailyCostLimit) &&
                          form.dailyCostLimit &&
                          form.dailyCostLimit != '0'
                        "
                        class="fas fa-check text-xs text-blue-600 dark:text-blue-400"
                      />
                    </div>
                    <span class="text-xs text-gray-500 dark:text-gray-400">自定义</span>
                  </button>

                  <!-- 无限制选项 -->
                  <button
                    :class="[
                      'group relative flex flex-col items-center justify-center rounded-lg border-2 p-2 text-center transition-all duration-200 hover:shadow-md sm:p-3',
                      !form.dailyCostLimit || form.dailyCostLimit == '0'
                        ? 'border-gray-500 bg-gray-100 text-gray-800 dark:border-gray-400 dark:bg-gray-700 dark:text-gray-300'
                        : 'border-gray-200 bg-white hover:border-gray-300 dark:border-gray-600 dark:bg-gray-800 dark:hover:border-gray-500'
                    ]"
                    type="button"
                    @click="form.dailyCostLimit = '0'"
                  >
                    <div class="flex items-center gap-1">
                      <i class="fas fa-infinity text-xs sm:text-sm" />
                      <i
                        v-if="!form.dailyCostLimit || form.dailyCostLimit == '0'"
                        class="fas fa-check text-xs text-gray-600 dark:text-gray-400"
                      />
                    </div>
                    <span class="text-xs text-gray-500 dark:text-gray-400">无限制</span>
                  </button>
                </div>
              </div>

              <!-- 自定义金额输入 -->
              <div>
                <label class="mb-1 block text-xs font-medium text-gray-600 dark:text-gray-400"
                  >自定义金额 (美元)</label
                >
                <div class="relative">
                  <div class="absolute inset-y-0 left-0 flex items-center pl-3">
                    <span class="text-gray-500 dark:text-gray-400">$</span>
                  </div>
                  <input
                    v-model="form.dailyCostLimit"
                    class="form-input w-full pl-8 dark:border-gray-600 dark:bg-gray-700 dark:text-gray-200 dark:placeholder-gray-400"
                    min="0"
                    placeholder="输入自定义金额或0表示无限制"
                    step="0.01"
                    type="number"
                  />
                </div>
              </div>

              <!-- 费用预估和提示 -->
              <div class="rounded-lg bg-green-100 p-3 dark:bg-green-900/30">
                <div class="mb-2 flex items-start gap-2">
                  <i class="fas fa-lightbulb mt-0.5 text-xs text-green-600 dark:text-green-400" />
                  <div class="flex-1">
                    <h5 class="text-xs font-semibold text-green-800 dark:text-green-300">
                      费用控制说明
                    </h5>
                    <div class="mt-1 space-y-1 text-xs text-green-700 dark:text-green-300">
                      <p>• 达到限制后，新请求将被拒绝并返回 402 错误</p>
                      <p>• 费用统计每分钟更新一次，可能存在轻微延迟</p>
                      <p>• 建议根据使用场景设置合理的限制金额</p>
                    </div>
                  </div>
                </div>

                <!-- 费用参考 -->
                <div class="mt-2 border-t border-green-200 pt-2 dark:border-green-800">
                  <div class="text-xs font-medium text-green-800 dark:text-green-300">
                    参考费用 (Claude)：
                  </div>
                  <div
                    class="mt-1 grid grid-cols-1 gap-x-4 text-xs text-green-700 dark:text-green-300 sm:grid-cols-2"
                  >
                    <div>• Haiku: ~$0.25/1M tokens</div>
                    <div>• Sonnet: ~$3/1M tokens</div>
                    <div>• Opus: ~$15/1M tokens</div>
                    <div>• 1万字约1.5K tokens</div>
                  </div>
                </div>
              </div>
<<<<<<< HEAD
=======
              <input
                v-model="form.dailyCostLimit"
                class="form-input w-full border-gray-300 dark:border-gray-600 dark:bg-gray-700 dark:text-gray-200 dark:placeholder-gray-400"
                min="0"
                placeholder="0 表示无限制"
                step="0.01"
                type="number"
              />
              <p class="dark:text灰-400 text-xs text-gray-500">
                设置此 API Key 每日的费用限制，超过限制将拒绝请求，0 或留空表示无限制
              </p>
>>>>>>> 1fdfce1e
            </div>
          </div>

          <div>
            <label class="mb-2 block text-sm font-semibold text-gray-700 dark:text-gray-300"
              >总费用限制 (美元)</label
            >
            <div class="space-y-2">
              <div class="flex gap-2">
                <button
                  class="rounded bg-gray-100 px-2 py-1 text-xs font-medium hover:bg-gray-200 dark:bg-gray-700 dark:text-gray-300 dark:hover:bg-gray-600"
                  type="button"
                  @click="form.totalCostLimit = '100'"
                >
                  $100
                </button>
                <button
                  class="rounded bg-gray-100 px-2 py-1 text-xs font-medium hover:bg-gray-200 dark:bg-gray-700 dark:text-gray-300 dark:hover:bg-gray-600"
                  type="button"
                  @click="form.totalCostLimit = '500'"
                >
                  $500
                </button>
                <button
                  class="rounded bg-gray-100 px-2 py-1 text-xs font-medium hover:bg-gray-200 dark:bg-gray-700 dark:text-gray-300 dark:hover:bg-gray-600"
                  type="button"
                  @click="form.totalCostLimit = '1000'"
                >
                  $1000
                </button>
                <button
                  class="rounded bg-gray-100 px-2 py-1 text-xs font-medium hover:bg-gray-200 dark:bg-gray-700 dark:text-gray-300 dark:hover:bg-gray-600"
                  type="button"
                  @click="form.totalCostLimit = ''"
                >
                  自定义
                </button>
              </div>
              <input
                v-model="form.totalCostLimit"
                class="form-input w-full border-gray-300 dark:border-gray-600 dark:bg-gray-700 dark:text-gray-200 dark:placeholder-gray-400"
                min="0"
                placeholder="0 表示无限制"
                step="0.01"
                type="number"
              />
              <p class="text-xs text-gray-500 dark:text-gray-400">
                设置此 API Key 的累计总费用限制，达到限制后将拒绝所有后续请求，0 或留空表示无限制
              </p>
            </div>
          </div>

          <div>
            <label class="mb-2 block text-sm font-semibold text-gray-700 dark:text-gray-300"
              >Opus 模型周费用限制 (美元)</label
            >
            <div class="space-y-2">
              <div class="flex gap-2">
                <button
                  class="rounded bg-gray-100 px-2 py-1 text-xs font-medium hover:bg-gray-200 dark:bg-gray-700 dark:text-gray-300 dark:hover:bg-gray-600"
                  type="button"
                  @click="form.weeklyOpusCostLimit = '100'"
                >
                  $100
                </button>
                <button
                  class="rounded bg-gray-100 px-2 py-1 text-xs font-medium hover:bg-gray-200 dark:bg-gray-700 dark:text-gray-300 dark:hover:bg-gray-600"
                  type="button"
                  @click="form.weeklyOpusCostLimit = '500'"
                >
                  $500
                </button>
                <button
                  class="rounded bg-gray-100 px-2 py-1 text-xs font-medium hover:bg-gray-200 dark:bg-gray-700 dark:text-gray-300 dark:hover:bg-gray-600"
                  type="button"
                  @click="form.weeklyOpusCostLimit = '1000'"
                >
                  $1000
                </button>
                <button
                  class="rounded bg-gray-100 px-2 py-1 text-xs font-medium hover:bg-gray-200 dark:bg-gray-700 dark:text-gray-300 dark:hover:bg-gray-600"
                  type="button"
                  @click="form.weeklyOpusCostLimit = ''"
                >
                  自定义
                </button>
              </div>
              <input
                v-model="form.weeklyOpusCostLimit"
                class="form-input w-full border-gray-300 dark:border-gray-600 dark:bg-gray-700 dark:text-gray-200 dark:placeholder-gray-400"
                min="0"
                placeholder="0 表示无限制"
                step="0.01"
                type="number"
              />
              <p class="text-xs text-gray-500 dark:text-gray-400">
                设置 Opus 模型的周费用限制（周一到周日），仅限 Claude 官方账户，0 或留空表示无限制
              </p>
            </div>
          </div>

          <div>
            <label class="mb-2 block text-sm font-semibold text-gray-700 dark:text-gray-300"
              >并发限制 (可选)</label
            >
            <input
              v-model="form.concurrencyLimit"
              class="form-input w-full border-gray-300 dark:border-gray-600 dark:bg-gray-700 dark:text-gray-200 dark:placeholder-gray-400"
              min="0"
              placeholder="0 表示无限制"
              type="number"
            />
            <p class="mt-2 text-xs text-gray-500 dark:text-gray-400">
              设置此 API Key 可同时处理的最大请求数，0 或留空表示无限制
            </p>
          </div>

          <div>
            <label class="mb-2 block text-sm font-semibold text-gray-700 dark:text-gray-300"
              >备注 (可选)</label
            >
            <textarea
              v-model="form.description"
              class="form-input w-full resize-none border-gray-300 text-sm dark:border-gray-600 dark:bg-gray-700 dark:text-gray-200 dark:placeholder-gray-400"
              placeholder="描述此 API Key 的用途..."
              rows="2"
            />
          </div>

          <div>
            <label class="mb-2 block text-sm font-semibold text-gray-700 dark:text-gray-300"
              >过期设置</label
            >
            <!-- 过期模式选择 -->
            <div
              class="mb-3 rounded-lg border border-gray-200 bg-gray-50 p-3 dark:border-gray-700 dark:bg-gray-800"
            >
              <div class="flex items-center gap-4">
                <label class="flex cursor-pointer items-center">
                  <input
                    v-model="form.expirationMode"
                    class="mr-2 text-blue-600 focus:ring-blue-500 dark:border-gray-600 dark:bg-gray-700"
                    type="radio"
                    value="fixed"
                  />
                  <span class="text-sm text-gray-700 dark:text-gray-300">固定时间过期</span>
                </label>
                <label class="flex cursor-pointer items-center">
                  <input
                    v-model="form.expirationMode"
                    class="mr-2 text-blue-600 focus:ring-blue-500 dark:border-gray-600 dark:bg-gray-700"
                    type="radio"
                    value="activation"
                  />
                  <span class="text-sm text-gray-700 dark:text-gray-300">首次使用后激活</span>
                </label>
              </div>
              <p class="mt-2 text-xs text-gray-500 dark:text-gray-400">
                <span v-if="form.expirationMode === 'fixed'">
                  <i class="fas fa-info-circle mr-1" />
                  固定时间模式：Key 创建后立即生效，按设定时间过期（支持小时和天数）
                </span>
                <span v-else>
                  <i class="fas fa-info-circle mr-1" />
                  激活模式：Key 首次使用时激活，激活后按设定时间过期（支持小时和天数，适合批量销售）
                </span>
              </p>
            </div>

            <!-- 固定时间模式 -->
            <div v-if="form.expirationMode === 'fixed'">
              <select
                v-model="form.expireDuration"
                class="form-input w-full border-gray-300 dark:border-gray-600 dark:bg-gray-700 dark:text-gray-200"
                @change="updateExpireAt"
              >
                <option value="">永不过期</option>
                <option value="1h">1 小时</option>
                <option value="3h">3 小时</option>
                <option value="6h">6 小时</option>
                <option value="12h">12 小时</option>
                <option value="1d">1 天</option>
                <option value="7d">7 天</option>
                <option value="30d">30 天</option>
                <option value="90d">90 天</option>
                <option value="180d">180 天</option>
                <option value="365d">365 天</option>
                <option value="custom">自定义日期</option>
              </select>
              <div v-if="form.expireDuration === 'custom'" class="mt-3">
                <input
                  v-model="form.customExpireDate"
                  class="form-input w-full border-gray-300 dark:border-gray-600 dark:bg-gray-700 dark:text-gray-200"
                  :min="minDateTime"
                  type="datetime-local"
                  @change="updateCustomExpireAt"
                />
              </div>
              <p v-if="form.expiresAt" class="mt-2 text-xs text-gray-500 dark:text-gray-400">
                将于 {{ formatExpireDate(form.expiresAt) }} 过期
              </p>
            </div>

            <!-- 激活模式 -->
            <div v-else>
              <div class="flex items-center gap-2">
                <input
                  v-model.number="form.activationDays"
                  class="form-input flex-1 border-gray-300 dark:border-gray-600 dark:bg-gray-700 dark:text-gray-200"
                  :max="form.activationUnit === 'hours' ? 8760 : 3650"
                  min="1"
                  :placeholder="form.activationUnit === 'hours' ? '输入小时数' : '输入天数'"
                  type="number"
                />
                <select
                  v-model="form.activationUnit"
                  class="form-input w-20 border-gray-300 dark:border-gray-600 dark:bg-gray-700 dark:text-gray-200"
                  @change="updateActivationValue"
                >
                  <option value="hours">小时</option>
                  <option value="days">天</option>
                </select>
              </div>
              <div class="mt-2 flex flex-wrap gap-2">
                <button
                  v-for="value in getQuickTimeOptions()"
                  :key="value.value"
                  class="rounded-md border border-gray-300 px-3 py-1 text-xs hover:bg-gray-100 dark:border-gray-600 dark:hover:bg-gray-700"
                  type="button"
                  @click="form.activationDays = value.value"
                >
                  {{ value.label }}
                </button>
              </div>
              <p class="mt-2 text-xs text-gray-500 dark:text-gray-400">
                <i class="fas fa-clock mr-1" />
                Key 将在首次使用后激活，激活后
                {{ form.activationDays || (form.activationUnit === 'hours' ? 24 : 30) }}
                {{ form.activationUnit === 'hours' ? '小时' : '天' }}过期
              </p>
            </div>
          </div>

          <div>
            <label class="mb-2 block text-sm font-semibold text-gray-700 dark:text-gray-300"
              >服务权限</label
            >
            <div class="flex gap-4">
              <label class="flex cursor-pointer items-center">
                <input
                  v-model="form.permissions"
                  class="mr-2 text-blue-600 focus:ring-blue-500 dark:border-gray-600 dark:bg-gray-700"
                  type="radio"
                  value="all"
                />
                <span class="text-sm text-gray-700 dark:text-gray-300">全部服务</span>
              </label>
              <label class="flex cursor-pointer items-center">
                <input
                  v-model="form.permissions"
                  class="mr-2 text-blue-600 focus:ring-blue-500 dark:border-gray-600 dark:bg-gray-700"
                  type="radio"
                  value="claude"
                />
                <span class="text-sm text-gray-700 dark:text-gray-300">仅 Claude</span>
              </label>
              <label class="flex cursor-pointer items-center">
                <input
                  v-model="form.permissions"
                  class="mr-2 text-blue-600 focus:ring-blue-500 dark:border-gray-600 dark:bg-gray-700"
                  type="radio"
                  value="gemini"
                />
                <span class="text-sm text-gray-700 dark:text-gray-300">仅 Gemini</span>
              </label>
              <label class="flex cursor-pointer items-center">
                <input
                  v-model="form.permissions"
                  class="mr-2 text-blue-600 focus:ring-blue-500 dark:border-gray-600 dark:bg-gray-700"
                  type="radio"
                  value="openai"
                />
                <span class="text-sm text-gray-700 dark:text-gray-300">仅 OpenAI</span>
              </label>
            </div>
            <p class="mt-2 text-xs text-gray-500 dark:text-gray-400">
              控制此 API Key 可以访问哪些服务
            </p>
          </div>

          <div>
            <div class="mb-2 flex items-center justify-between">
              <label class="text-sm font-semibold text-gray-700 dark:text-gray-300"
                >专属账号绑定 (可选)</label
              >
              <button
                class="flex items-center gap-1 text-sm text-blue-600 transition-colors hover:text-blue-800 disabled:cursor-not-allowed disabled:opacity-50 dark:text-blue-400 dark:hover:text-blue-300"
                :disabled="accountsLoading"
                title="刷新账号列表"
                type="button"
                @click="refreshAccounts"
              >
                <i
                  :class="[
                    'fas',
                    accountsLoading ? 'fa-spinner fa-spin' : 'fa-sync-alt',
                    'text-xs'
                  ]"
                />
                <span>{{ accountsLoading ? '刷新中...' : '刷新账号' }}</span>
              </button>
            </div>
            <div class="grid grid-cols-1 gap-3">
              <div>
                <label class="mb-1 block text-sm font-medium text-gray-600 dark:text-gray-400"
                  >Claude 专属账号</label
                >
                <AccountSelector
                  v-model="form.claudeAccountId"
                  :accounts="localAccounts.claude"
                  default-option-text="使用共享账号池"
                  :disabled="form.permissions === 'gemini' || form.permissions === 'openai'"
                  :groups="localAccounts.claudeGroups"
                  placeholder="请选择Claude账号"
                  platform="claude"
                />
              </div>
              <div>
                <label class="mb-1 block text-sm font-medium text-gray-600 dark:text-gray-400"
                  >Gemini 专属账号</label
                >
                <AccountSelector
                  v-model="form.geminiAccountId"
                  :accounts="localAccounts.gemini"
                  default-option-text="使用共享账号池"
                  :disabled="form.permissions === 'claude' || form.permissions === 'openai'"
                  :groups="localAccounts.geminiGroups"
                  placeholder="请选择Gemini账号"
                  platform="gemini"
                />
              </div>
              <div>
                <label class="mb-1 block text-sm font-medium text-gray-600 dark:text-gray-400"
                  >OpenAI 专属账号</label
                >
                <AccountSelector
                  v-model="form.openaiAccountId"
                  :accounts="localAccounts.openai"
                  default-option-text="使用共享账号池"
                  :disabled="form.permissions === 'claude' || form.permissions === 'gemini'"
                  :groups="localAccounts.openaiGroups"
                  placeholder="请选择OpenAI账号"
                  platform="openai"
                />
              </div>
              <div>
                <label class="mb-1 block text-sm font-medium text-gray-600 dark:text-gray-400"
                  >Bedrock 专属账号</label
                >
                <AccountSelector
                  v-model="form.bedrockAccountId"
                  :accounts="localAccounts.bedrock"
                  default-option-text="使用共享账号池"
                  :disabled="form.permissions === 'gemini' || form.permissions === 'openai'"
                  :groups="[]"
                  placeholder="请选择Bedrock账号"
                  platform="bedrock"
                />
              </div>
            </div>
            <p class="mt-2 text-xs text-gray-500 dark:text-gray-400">
              选择专属账号后，此API Key将只使用该账号，不选择则使用共享账号池
            </p>
          </div>

          <div>
            <div class="mb-2 flex items-center">
              <input
                id="enableModelRestriction"
                v-model="form.enableModelRestriction"
                class="h-4 w-4 rounded border-gray-300 bg-gray-100 text-blue-600 focus:ring-blue-500"
                type="checkbox"
              />
              <label
                class="ml-2 cursor-pointer text-sm font-semibold text-gray-700 dark:text-gray-300"
                for="enableModelRestriction"
              >
                启用模型限制
              </label>
            </div>

            <div v-if="form.enableModelRestriction" class="space-y-3">
              <div>
                <label class="mb-2 block text-sm font-medium text-gray-600">限制的模型列表</label>
                <div
                  class="mb-3 flex min-h-[32px] flex-wrap gap-2 rounded-lg border border-gray-200 bg-gray-50 p-2"
                >
                  <span
                    v-for="(model, index) in form.restrictedModels"
                    :key="index"
                    class="inline-flex items-center rounded-full bg-red-100 px-3 py-1 text-sm text-red-800"
                  >
                    {{ model }}
                    <button
                      class="ml-2 text-red-600 hover:text-red-800"
                      type="button"
                      @click="removeRestrictedModel(index)"
                    >
                      <i class="fas fa-times text-xs" />
                    </button>
                  </span>
                  <span v-if="form.restrictedModels.length === 0" class="text-sm text-gray-400">
                    暂无限制的模型
                  </span>
                </div>
                <div class="space-y-3">
                  <!-- 快速添加按钮 -->
                  <div class="flex flex-wrap gap-2">
                    <button
                      v-for="model in availableQuickModels"
                      :key="model"
                      class="flex-shrink-0 rounded-lg bg-gray-100 px-3 py-1 text-xs text-gray-700 transition-colors hover:bg-gray-200 sm:text-sm"
                      type="button"
                      @click="quickAddRestrictedModel(model)"
                    >
                      {{ model }}
                    </button>
                    <span
                      v-if="availableQuickModels.length === 0"
                      class="text-sm italic text-gray-400"
                    >
                      所有常用模型已在限制列表中
                    </span>
                  </div>

                  <!-- 手动输入 -->
                  <div class="flex gap-2">
                    <input
                      v-model="form.modelInput"
                      class="form-input flex-1"
                      placeholder="输入模型名称，按回车添加"
                      type="text"
                      @keydown.enter.prevent="addRestrictedModel"
                    />
                    <button
                      class="rounded-lg bg-red-500 px-4 py-2 text-white transition-colors hover:bg-red-600"
                      type="button"
                      @click="addRestrictedModel"
                    >
                      <i class="fas fa-plus" />
                    </button>
                  </div>
                </div>
                <p class="mt-2 text-xs text-gray-500">
                  设置此API Key无法访问的模型，例如：claude-opus-4-20250514
                </p>
              </div>
            </div>
          </div>

          <!-- 客户端限制 -->
          <div>
            <div class="mb-2 flex items-center">
              <input
                id="enableClientRestriction"
                v-model="form.enableClientRestriction"
                class="h-4 w-4 rounded border-gray-300 bg-gray-100 text-blue-600 focus:ring-blue-500"
                type="checkbox"
              />
              <label
                class="ml-2 cursor-pointer text-sm font-semibold text-gray-700 dark:text-gray-300"
                for="enableClientRestriction"
              >
                启用客户端限制
              </label>
            </div>

            <div
              v-if="form.enableClientRestriction"
              class="rounded-lg border border-green-200 bg-green-50 p-3 dark:border-green-700 dark:bg-green-900/20"
            >
              <div>
                <label class="mb-2 block text-xs font-medium text-gray-700 dark:text-gray-300"
                  >允许的客户端</label
                >
                <div class="space-y-1">
                  <div v-for="client in supportedClients" :key="client.id" class="flex items-start">
                    <input
                      :id="`client_${client.id}`"
                      v-model="form.allowedClients"
                      class="mt-0.5 h-4 w-4 rounded border-gray-300 bg-gray-100 text-blue-600 focus:ring-blue-500"
                      type="checkbox"
                      :value="client.id"
                    />
                    <label class="ml-2 flex-1 cursor-pointer" :for="`client_${client.id}`">
                      <span class="text-sm font-medium text-gray-700 dark:text-gray-300">{{
                        client.name
                      }}</span>
                      <span class="block text-xs text-gray-500 dark:text-gray-400">{{
                        client.description
                      }}</span>
                    </label>
                  </div>
                </div>
              </div>
            </div>
          </div>

          <div class="flex gap-3 pt-2">
            <button
              class="flex-1 rounded-lg bg-gray-100 px-4 py-2.5 text-sm font-semibold text-gray-700 transition-colors hover:bg-gray-200 dark:bg-gray-700 dark:text-gray-300 dark:hover:bg-gray-600"
              type="button"
              @click="$emit('close')"
            >
              取消
            </button>
            <button
              class="btn btn-primary flex-1 px-4 py-2.5 text-sm font-semibold"
              :disabled="loading"
              type="submit"
            >
              <div v-if="loading" class="loading-spinner mr-2" />
              <i v-else class="fas fa-plus mr-2" />
              {{ loading ? '创建中...' : '创建' }}
            </button>
          </div>
        </form>
      </div>
    </div>
  </Teleport>
</template>

<script setup>
import { ref, reactive, computed, onMounted } from 'vue'
import { showToast } from '@/utils/toast'
import { useClientsStore } from '@/stores/clients'
import { useApiKeysStore } from '@/stores/apiKeys'
import { apiClient } from '@/config/api'
import AccountSelector from '@/components/common/AccountSelector.vue'

const props = defineProps({
  accounts: {
    type: Object,
    default: () => ({ claude: [], gemini: [] })
  }
})

const emit = defineEmits(['close', 'success', 'batch-success'])

const clientsStore = useClientsStore()
const apiKeysStore = useApiKeysStore()
const loading = ref(false)
const accountsLoading = ref(false)
const localAccounts = ref({
  claude: [],
  gemini: [],
  openai: [],
  bedrock: [], // 添加 Bedrock 账号列表
  claudeGroups: [],
  geminiGroups: [],
  openaiGroups: []
})

// 表单验证状态
const errors = ref({
  name: ''
})

// 标签相关
const newTag = ref('')
const availableTags = ref([])

// 计算未选择的标签
const unselectedTags = computed(() => {
  return availableTags.value.filter((tag) => !form.tags.includes(tag))
})

// 支持的客户端列表
const supportedClients = ref([])

// 费用限制预设选项
const costLimitPresets = ref([
  { value: '10', label: '轻度使用' },
  { value: '50', label: '中度使用' },
  { value: '100', label: '重度使用' },
  { value: '200', label: '企业级' }
])

// 表单数据
const form = reactive({
  createType: 'single',
  batchCount: 10,
  name: '',
  description: '',
  rateLimitWindow: '',
  rateLimitRequests: '',
  rateLimitCost: '', // 新增：费用限制
  concurrencyLimit: '',
  dailyCostLimit: '',
  totalCostLimit: '',
  weeklyOpusCostLimit: '',
  expireDuration: '',
  customExpireDate: '',
  expiresAt: null,
  expirationMode: 'fixed', // 过期模式：fixed(固定) 或 activation(激活)
  activationDays: 30, // 激活后有效天数
  activationUnit: 'days', // 激活时间单位：hours 或 days
  permissions: 'all',
  claudeAccountId: '',
  geminiAccountId: '',
  openaiAccountId: '',
  bedrockAccountId: '', // 添加 Bedrock 账号ID
  enableModelRestriction: false,
  restrictedModels: [],
  modelInput: '',
  enableClientRestriction: false,
  allowedClients: [],
  tags: []
})

// 加载支持的客户端和已存在的标签
onMounted(async () => {
  supportedClients.value = await clientsStore.loadSupportedClients()
  availableTags.value = await apiKeysStore.fetchTags()
  // 初始化账号数据
  if (props.accounts) {
    // 合并 OpenAI 和 OpenAI-Responses 账号
    const openaiAccounts = []
    if (props.accounts.openai) {
      props.accounts.openai.forEach((account) => {
        openaiAccounts.push({
          ...account,
          platform: 'openai'
        })
      })
    }
    if (props.accounts.openaiResponses) {
      props.accounts.openaiResponses.forEach((account) => {
        openaiAccounts.push({
          ...account,
          platform: 'openai-responses'
        })
      })
    }

    localAccounts.value = {
      claude: props.accounts.claude || [],
      gemini: props.accounts.gemini || [],
      openai: openaiAccounts,
      bedrock: props.accounts.bedrock || [], // 添加 Bedrock 账号
      claudeGroups: props.accounts.claudeGroups || [],
      geminiGroups: props.accounts.geminiGroups || [],
      openaiGroups: props.accounts.openaiGroups || []
    }
  }

  // 自动加载账号数据
  await refreshAccounts()
})

// 刷新账号列表
const refreshAccounts = async () => {
  accountsLoading.value = true
  try {
    const [
      claudeData,
      claudeConsoleData,
      geminiData,
      openaiData,
      openaiResponsesData,
      bedrockData,
      groupsData
    ] = await Promise.all([
      apiClient.get('/admin/claude-accounts'),
      apiClient.get('/admin/claude-console-accounts'),
      apiClient.get('/admin/gemini-accounts'),
      apiClient.get('/admin/openai-accounts'),
      apiClient.get('/admin/openai-responses-accounts'), // 获取 OpenAI-Responses 账号
      apiClient.get('/admin/bedrock-accounts'), // 添加 Bedrock 账号获取
      apiClient.get('/admin/account-groups')
    ])

    // 合并Claude OAuth账户和Claude Console账户
    const claudeAccounts = []

    if (claudeData.success) {
      claudeData.data?.forEach((account) => {
        claudeAccounts.push({
          ...account,
          platform: 'claude-oauth',
          isDedicated: account.accountType === 'dedicated' // 保留以便向后兼容
        })
      })
    }

    if (claudeConsoleData.success) {
      claudeConsoleData.data?.forEach((account) => {
        claudeAccounts.push({
          ...account,
          platform: 'claude-console',
          isDedicated: account.accountType === 'dedicated' // 保留以便向后兼容
        })
      })
    }

    localAccounts.value.claude = claudeAccounts

    if (geminiData.success) {
      localAccounts.value.gemini = (geminiData.data || []).map((account) => ({
        ...account,
        isDedicated: account.accountType === 'dedicated' // 保留以便向后兼容
      }))
    }

    // 合并 OpenAI 和 OpenAI-Responses 账号
    const openaiAccounts = []

    if (openaiData.success) {
      ;(openaiData.data || []).forEach((account) => {
        openaiAccounts.push({
          ...account,
          platform: 'openai',
          isDedicated: account.accountType === 'dedicated' // 保留以便向后兼容
        })
      })
    }

    if (openaiResponsesData.success) {
      ;(openaiResponsesData.data || []).forEach((account) => {
        openaiAccounts.push({
          ...account,
          platform: 'openai-responses',
          isDedicated: account.accountType === 'dedicated' // 保留以便向后兼容
        })
      })
    }

    localAccounts.value.openai = openaiAccounts

    if (bedrockData.success) {
      localAccounts.value.bedrock = (bedrockData.data || []).map((account) => ({
        ...account,
        isDedicated: account.accountType === 'dedicated' // 保留以便向后兼容
      }))
    }

    // 处理分组数据
    if (groupsData.success) {
      const allGroups = groupsData.data || []
      localAccounts.value.claudeGroups = allGroups.filter((g) => g.platform === 'claude')
      localAccounts.value.geminiGroups = allGroups.filter((g) => g.platform === 'gemini')
      localAccounts.value.openaiGroups = allGroups.filter((g) => g.platform === 'openai')
    }

    showToast('账号列表已刷新', 'success')
  } catch (error) {
    showToast('刷新账号列表失败', 'error')
  } finally {
    accountsLoading.value = false
  }
}

// 计算最小日期时间
const minDateTime = computed(() => {
  const now = new Date()
  now.setMinutes(now.getMinutes() + 1)
  return now.toISOString().slice(0, 16)
})

// 更新过期时间
const updateExpireAt = () => {
  if (!form.expireDuration) {
    form.expiresAt = null
    return
  }

  if (form.expireDuration === 'custom') {
    return
  }

  const now = new Date()
  const duration = form.expireDuration
  const match = duration.match(/(\d+)([dhmy])/)

  if (match) {
    const [, value, unit] = match
    const num = parseInt(value)

    switch (unit) {
      case 'd':
        now.setDate(now.getDate() + num)
        break
      case 'h':
        now.setHours(now.getHours() + num)
        break
      case 'm':
        now.setMonth(now.getMonth() + num)
        break
      case 'y':
        now.setFullYear(now.getFullYear() + num)
        break
    }

    form.expiresAt = now.toISOString()
  }
}

// 更新自定义过期时间
const updateCustomExpireAt = () => {
  if (form.customExpireDate) {
    form.expiresAt = new Date(form.customExpireDate).toISOString()
  }
}

// 格式化过期日期
const formatExpireDate = (dateString) => {
  const date = new Date(dateString)
  return date.toLocaleString('zh-CN', {
    year: 'numeric',
    month: '2-digit',
    day: '2-digit',
    hour: '2-digit',
    minute: '2-digit'
  })
}

// 添加限制的模型
const addRestrictedModel = () => {
  if (form.modelInput && !form.restrictedModels.includes(form.modelInput)) {
    form.restrictedModels.push(form.modelInput)
    form.modelInput = ''
  }
}

// 移除限制的模型
const removeRestrictedModel = (index) => {
  form.restrictedModels.splice(index, 1)
}

// 常用模型列表
const commonModels = ref(['claude-opus-4-20250514', 'claude-opus-4-1-20250805'])

// 可用的快捷模型（过滤掉已在限制列表中的）
const availableQuickModels = computed(() => {
  return commonModels.value.filter((model) => !form.restrictedModels.includes(model))
})

// 快速添加限制的模型
const quickAddRestrictedModel = (model) => {
  if (!form.restrictedModels.includes(model)) {
    form.restrictedModels.push(model)
  }
}

// 标签管理方法
const addTag = () => {
  if (newTag.value && newTag.value.trim()) {
    const tag = newTag.value.trim()
    if (!form.tags.includes(tag)) {
      form.tags.push(tag)
    }
    newTag.value = ''
  }
}

const selectTag = (tag) => {
  if (!form.tags.includes(tag)) {
    form.tags.push(tag)
  }
}

const removeTag = (index) => {
  form.tags.splice(index, 1)
}

// 获取快捷时间选项
const getQuickTimeOptions = () => {
  if (form.activationUnit === 'hours') {
    return [
      { value: 1, label: '1小时' },
      { value: 3, label: '3小时' },
      { value: 6, label: '6小时' },
      { value: 12, label: '12小时' }
    ]
  } else {
    return [
      { value: 30, label: '30天' },
      { value: 90, label: '90天' },
      { value: 180, label: '180天' },
      { value: 365, label: '365天' }
    ]
  }
}

// 单位变化时更新数值
const updateActivationValue = () => {
  if (form.activationUnit === 'hours') {
    // 从天切换到小时，设置一个合理的默认值
    if (form.activationDays > 24) {
      form.activationDays = 24
    }
  } else {
    // 从小时切换到天，设置一个合理的默认值
    if (form.activationDays < 1) {
      form.activationDays = 1
    }
  }
}

// 创建 API Key
const createApiKey = async () => {
  // 验证表单
  errors.value.name = ''

  if (!form.name || !form.name.trim()) {
    errors.value.name = '请输入API Key名称'
    return
  }

  // 批量创建时验证数量
  if (form.createType === 'batch') {
    if (!form.batchCount || form.batchCount < 2 || form.batchCount > 500) {
      showToast('批量创建数量必须在 2-500 之间', 'error')
      return
    }
  }

  // 检查是否设置了时间窗口但费用限制为0
  if (form.rateLimitWindow && (!form.rateLimitCost || parseFloat(form.rateLimitCost) === 0)) {
    let confirmed = false
    if (window.showConfirm) {
      confirmed = await window.showConfirm(
        '费用限制提醒',
        '您设置了时间窗口但费用限制为0，这意味着不会有费用限制。\n\n是否继续？',
        '继续创建',
        '返回修改'
      )
    } else {
      // 降级方案
      confirmed = confirm('您设置了时间窗口但费用限制为0，这意味着不会有费用限制。\n是否继续？')
    }
    if (!confirmed) {
      return
    }
  }

  loading.value = true

  try {
    // 准备提交的数据
    const baseData = {
      description: form.description || undefined,
      tokenLimit: 0, // 设置为0，清除历史token限制
      rateLimitWindow:
        form.rateLimitWindow !== '' && form.rateLimitWindow !== null
          ? parseInt(form.rateLimitWindow)
          : null,
      rateLimitRequests:
        form.rateLimitRequests !== '' && form.rateLimitRequests !== null
          ? parseInt(form.rateLimitRequests)
          : null,
      rateLimitCost:
        form.rateLimitCost !== '' && form.rateLimitCost !== null
          ? parseFloat(form.rateLimitCost)
          : null,
      concurrencyLimit:
        form.concurrencyLimit !== '' && form.concurrencyLimit !== null
          ? parseInt(form.concurrencyLimit)
          : 0,
      dailyCostLimit:
        form.dailyCostLimit !== '' && form.dailyCostLimit !== null
          ? parseFloat(form.dailyCostLimit)
          : 0,
      totalCostLimit:
        form.totalCostLimit !== '' && form.totalCostLimit !== null
          ? parseFloat(form.totalCostLimit)
          : 0,
      weeklyOpusCostLimit:
        form.weeklyOpusCostLimit !== '' && form.weeklyOpusCostLimit !== null
          ? parseFloat(form.weeklyOpusCostLimit)
          : 0,
      expiresAt: form.expirationMode === 'fixed' ? form.expiresAt || undefined : undefined,
      expirationMode: form.expirationMode,
      activationDays: form.expirationMode === 'activation' ? form.activationDays : undefined,
      activationUnit: form.expirationMode === 'activation' ? form.activationUnit : undefined,
      permissions: form.permissions,
      tags: form.tags.length > 0 ? form.tags : undefined,
      enableModelRestriction: form.enableModelRestriction,
      restrictedModels: form.restrictedModels,
      enableClientRestriction: form.enableClientRestriction,
      allowedClients: form.allowedClients
    }

    // 处理Claude账户绑定（区分OAuth和Console）
    if (form.claudeAccountId) {
      if (form.claudeAccountId.startsWith('console:')) {
        // Claude Console账户
        baseData.claudeConsoleAccountId = form.claudeAccountId.substring(8)
        // 确保不会同时设置OAuth账号
        delete baseData.claudeAccountId
      } else {
        // Claude OAuth账户或分组
        baseData.claudeAccountId = form.claudeAccountId
        // 确保不会同时设置Console账号
        delete baseData.claudeConsoleAccountId
      }
    }

    // Gemini账户绑定
    if (form.geminiAccountId) {
      baseData.geminiAccountId = form.geminiAccountId
    }

    // OpenAI账户绑定
    if (form.openaiAccountId) {
      baseData.openaiAccountId = form.openaiAccountId
    }

    // Bedrock账户绑定
    if (form.bedrockAccountId) {
      baseData.bedrockAccountId = form.bedrockAccountId
    }

    if (form.createType === 'single') {
      // 单个创建
      const data = {
        ...baseData,
        name: form.name
      }

      const result = await apiClient.post('/admin/api-keys', data)

      if (result.success) {
        showToast('API Key 创建成功', 'success')
        emit('success', result.data)
        emit('close')
      } else {
        showToast(result.message || '创建失败', 'error')
      }
    } else {
      // 批量创建
      const data = {
        ...baseData,
        createType: 'batch',
        baseName: form.name,
        count: form.batchCount
      }

      const result = await apiClient.post('/admin/api-keys/batch', data)

      if (result.success) {
        showToast(`成功创建 ${result.data.length} 个 API Key`, 'success')
        emit('batch-success', result.data)
        emit('close')
      } else {
        showToast(result.message || '批量创建失败', 'error')
      }
    }
  } catch (error) {
    showToast('创建失败', 'error')
  } finally {
    loading.value = false
  }
}
</script>

<style scoped>
/* 表单样式由全局样式提供 */
</style><|MERGE_RESOLUTION|>--- conflicted
+++ resolved
@@ -286,153 +286,41 @@
             </div>
           </div>
 
-          <!-- 费用限制配置 -->
-          <div
-            class="rounded-lg border border-green-200 bg-gradient-to-br from-green-50 to-emerald-50 p-3 dark:border-green-700 dark:from-green-900/20 dark:to-emerald-900/20 sm:p-4"
-          >
-            <div class="mb-3 flex items-center gap-2">
-              <div
-                class="flex h-6 w-6 flex-shrink-0 items-center justify-center rounded bg-green-500"
-              >
-                <i class="fas fa-dollar-sign text-xs text-white" />
-              </div>
-              <h4 class="text-sm font-semibold text-gray-800 dark:text-gray-200">
-                每日费用限制 (可选)
-              </h4>
-            </div>
-
-            <div class="space-y-3">
-              <!-- 预设金额选择 -->
-              <div>
-                <label class="mb-2 block text-xs font-medium text-gray-600 dark:text-gray-400"
-                  >选择预设限额</label
-                >
-                <div class="grid grid-cols-2 gap-2 sm:grid-cols-3 lg:grid-cols-6">
-                  <button
-                    v-for="preset in costLimitPresets"
-                    :key="preset.value"
-                    :class="[
-                      'group relative flex flex-col items-center justify-center rounded-lg border-2 p-2 text-center transition-all duration-200 hover:shadow-md sm:p-3',
-                      form.dailyCostLimit == preset.value
-                        ? 'border-green-500 bg-green-100 text-green-800 dark:border-green-400 dark:bg-green-900/30 dark:text-green-300'
-                        : 'border-gray-200 bg-white hover:border-gray-300 dark:border-gray-600 dark:bg-gray-800 dark:hover:border-gray-500'
-                    ]"
-                    type="button"
-                    @click="form.dailyCostLimit = preset.value"
-                  >
-                    <div class="flex items-center gap-1">
-                      <span class="text-xs font-bold sm:text-sm">${{ preset.value }}</span>
-                      <i
-                        v-if="form.dailyCostLimit == preset.value"
-                        class="fas fa-check text-xs text-green-600 dark:text-green-400"
-                      />
-                    </div>
-                    <span class="text-xs text-gray-500 dark:text-gray-400">{{ preset.label }}</span>
-                  </button>
-
-                  <!-- 自定义选项 -->
-                  <button
-                    :class="[
-                      'group relative flex flex-col items-center justify-center rounded-lg border-2 p-2 text-center transition-all duration-200 hover:shadow-md sm:p-3',
-                      !costLimitPresets.find((p) => p.value == form.dailyCostLimit) &&
-                      form.dailyCostLimit &&
-                      form.dailyCostLimit != '0'
-                        ? 'border-blue-500 bg-blue-100 text-blue-800 dark:border-blue-400 dark:bg-blue-900/30 dark:text-blue-300'
-                        : 'border-gray-200 bg-white hover:border-gray-300 dark:border-gray-600 dark:bg-gray-800 dark:hover:border-gray-500'
-                    ]"
-                    type="button"
-                    @click="form.dailyCostLimit = ''"
-                  >
-                    <div class="flex items-center gap-1">
-                      <i class="fas fa-edit text-xs sm:text-sm" />
-                      <i
-                        v-if="
-                          !costLimitPresets.find((p) => p.value == form.dailyCostLimit) &&
-                          form.dailyCostLimit &&
-                          form.dailyCostLimit != '0'
-                        "
-                        class="fas fa-check text-xs text-blue-600 dark:text-blue-400"
-                      />
-                    </div>
-                    <span class="text-xs text-gray-500 dark:text-gray-400">自定义</span>
-                  </button>
-
-                  <!-- 无限制选项 -->
-                  <button
-                    :class="[
-                      'group relative flex flex-col items-center justify-center rounded-lg border-2 p-2 text-center transition-all duration-200 hover:shadow-md sm:p-3',
-                      !form.dailyCostLimit || form.dailyCostLimit == '0'
-                        ? 'border-gray-500 bg-gray-100 text-gray-800 dark:border-gray-400 dark:bg-gray-700 dark:text-gray-300'
-                        : 'border-gray-200 bg-white hover:border-gray-300 dark:border-gray-600 dark:bg-gray-800 dark:hover:border-gray-500'
-                    ]"
-                    type="button"
-                    @click="form.dailyCostLimit = '0'"
-                  >
-                    <div class="flex items-center gap-1">
-                      <i class="fas fa-infinity text-xs sm:text-sm" />
-                      <i
-                        v-if="!form.dailyCostLimit || form.dailyCostLimit == '0'"
-                        class="fas fa-check text-xs text-gray-600 dark:text-gray-400"
-                      />
-                    </div>
-                    <span class="text-xs text-gray-500 dark:text-gray-400">无限制</span>
-                  </button>
-                </div>
-              </div>
-
-              <!-- 自定义金额输入 -->
-              <div>
-                <label class="mb-1 block text-xs font-medium text-gray-600 dark:text-gray-400"
-                  >自定义金额 (美元)</label
-                >
-                <div class="relative">
-                  <div class="absolute inset-y-0 left-0 flex items-center pl-3">
-                    <span class="text-gray-500 dark:text-gray-400">$</span>
-                  </div>
-                  <input
-                    v-model="form.dailyCostLimit"
-                    class="form-input w-full pl-8 dark:border-gray-600 dark:bg-gray-700 dark:text-gray-200 dark:placeholder-gray-400"
-                    min="0"
-                    placeholder="输入自定义金额或0表示无限制"
-                    step="0.01"
-                    type="number"
-                  />
-                </div>
-              </div>
-
-              <!-- 费用预估和提示 -->
-              <div class="rounded-lg bg-green-100 p-3 dark:bg-green-900/30">
-                <div class="mb-2 flex items-start gap-2">
-                  <i class="fas fa-lightbulb mt-0.5 text-xs text-green-600 dark:text-green-400" />
-                  <div class="flex-1">
-                    <h5 class="text-xs font-semibold text-green-800 dark:text-green-300">
-                      费用控制说明
-                    </h5>
-                    <div class="mt-1 space-y-1 text-xs text-green-700 dark:text-green-300">
-                      <p>• 达到限制后，新请求将被拒绝并返回 402 错误</p>
-                      <p>• 费用统计每分钟更新一次，可能存在轻微延迟</p>
-                      <p>• 建议根据使用场景设置合理的限制金额</p>
-                    </div>
-                  </div>
-                </div>
-
-                <!-- 费用参考 -->
-                <div class="mt-2 border-t border-green-200 pt-2 dark:border-green-800">
-                  <div class="text-xs font-medium text-green-800 dark:text-green-300">
-                    参考费用 (Claude)：
-                  </div>
-                  <div
-                    class="mt-1 grid grid-cols-1 gap-x-4 text-xs text-green-700 dark:text-green-300 sm:grid-cols-2"
-                  >
-                    <div>• Haiku: ~$0.25/1M tokens</div>
-                    <div>• Sonnet: ~$3/1M tokens</div>
-                    <div>• Opus: ~$15/1M tokens</div>
-                    <div>• 1万字约1.5K tokens</div>
-                  </div>
-                </div>
-              </div>
-<<<<<<< HEAD
-=======
+          <div>
+            <label class="mb-2 block text-sm font-semibold text-gray-700 dark:text-gray-300"
+              >每日费用限制 (美元)</label
+            >
+            <div class="space-y-2">
+              <div class="flex gap-2">
+                <button
+                  class="rounded bg-gray-100 px-2 py-1 text-xs font-medium hover:bg-gray-200 dark:bg-gray-700 dark:text-gray-300 dark:hover:bg-gray-600"
+                  type="button"
+                  @click="form.dailyCostLimit = '50'"
+                >
+                  $50
+                </button>
+                <button
+                  class="rounded bg-gray-100 px-2 py-1 text-xs font-medium hover:bg-gray-200 dark:bg-gray-700 dark:text-gray-300 dark:hover:bg-gray-600"
+                  type="button"
+                  @click="form.dailyCostLimit = '100'"
+                >
+                  $100
+                </button>
+                <button
+                  class="rounded bg-gray-100 px-2 py-1 text-xs font-medium hover:bg-gray-200 dark:bg-gray-700 dark:text-gray-300 dark:hover:bg-gray-600"
+                  type="button"
+                  @click="form.dailyCostLimit = '200'"
+                >
+                  $200
+                </button>
+                <button
+                  class="rounded bg-gray-100 px-2 py-1 text-xs font-medium hover:bg-gray-200 dark:bg-gray-700 dark:text-gray-300 dark:hover:bg-gray-600"
+                  type="button"
+                  @click="form.dailyCostLimit = ''"
+                >
+                  自定义
+                </button>
+              </div>
               <input
                 v-model="form.dailyCostLimit"
                 class="form-input w-full border-gray-300 dark:border-gray-600 dark:bg-gray-700 dark:text-gray-200 dark:placeholder-gray-400"
@@ -444,7 +332,6 @@
               <p class="dark:text灰-400 text-xs text-gray-500">
                 设置此 API Key 每日的费用限制，超过限制将拒绝请求，0 或留空表示无限制
               </p>
->>>>>>> 1fdfce1e
             </div>
           </div>
 
@@ -1024,14 +911,6 @@
 
 // 支持的客户端列表
 const supportedClients = ref([])
-
-// 费用限制预设选项
-const costLimitPresets = ref([
-  { value: '10', label: '轻度使用' },
-  { value: '50', label: '中度使用' },
-  { value: '100', label: '重度使用' },
-  { value: '200', label: '企业级' }
-])
 
 // 表单数据
 const form = reactive({
