const claudeAccountService = require('./claudeAccountService')
const claudeConsoleAccountService = require('./claudeConsoleAccountService')
const bedrockAccountService = require('./bedrockAccountService')
<<<<<<< HEAD
const geminiAccountService = require('./geminiAccountService')
const openaiAccountService = require('./openaiAccountService')
const azureOpenaiAccountService = require('./azureOpenaiAccountService')
=======
const ccrAccountService = require('./ccrAccountService')
>>>>>>> 1fdfce1e
const accountGroupService = require('./accountGroupService')
const database = require('../models/database')
const logger = require('../utils/logger')
<<<<<<< HEAD
const config = require('../../config/config')
=======
const { parseVendorPrefixedModel } = require('../utils/modelHelper')
>>>>>>> 1fdfce1e

class UnifiedClaudeScheduler {
  constructor() {
    this.SESSION_MAPPING_PREFIX = 'unified_claude_session_mapping:'
    this.ROUND_ROBIN_KEY = 'scheduler:round_robin:index'
    this.SEQUENTIAL_KEY = 'scheduler:sequential:position'
    this.USAGE_STATS_PREFIX = 'scheduler:usage_stats:'

    // 支持的调度策略
    this.SUPPORTED_STRATEGIES = [
      'round_robin',
      'least_used',
      'least_recent',
      'random',
      'weighted_random',
      'sequential'
    ]
  }

  // 🔧 辅助方法：检查账户是否可调度（兼容字符串和布尔值）
  _isSchedulable(schedulable) {
    // 如果是 undefined 或 null，默认为可调度
    if (schedulable === undefined || schedulable === null) {
      return true
    }
    // 明确设置为 false（布尔值）或 'false'（字符串）时不可调度
    return schedulable !== false && schedulable !== 'false'
  }

<<<<<<< HEAD
  // 🎯 获取系统默认调度策略
  async _getSystemDefaultStrategy() {
    try {
      // 首先尝试从Redis获取动态配置
      const systemConfig = await database.getSystemSchedulingConfig()
      if (systemConfig && systemConfig.defaultStrategy) {
        return systemConfig.defaultStrategy
      }

      // 回退到配置文件中的默认值
      return config.scheduling?.defaultStrategy || 'least_recent'
    } catch (error) {
      logger.debug('Failed to get system scheduling config, using fallback:', error)
      // 出错时使用配置文件默认值或硬编码默认值
      return config.scheduling?.defaultStrategy || 'least_recent'
    }
=======
  // 🔍 检查账户是否支持请求的模型
  _isModelSupportedByAccount(account, accountType, requestedModel, context = '') {
    if (!requestedModel) {
      return true // 没有指定模型时，默认支持
    }

    // Claude OAuth 账户的 Opus 模型检查
    if (accountType === 'claude-official') {
      if (requestedModel.toLowerCase().includes('opus')) {
        if (account.subscriptionInfo) {
          try {
            const info =
              typeof account.subscriptionInfo === 'string'
                ? JSON.parse(account.subscriptionInfo)
                : account.subscriptionInfo

            // Pro 和 Free 账号不支持 Opus
            if (info.hasClaudePro === true && info.hasClaudeMax !== true) {
              logger.info(
                `🚫 Claude account ${account.name} (Pro) does not support Opus model${context ? ` ${context}` : ''}`
              )
              return false
            }
            if (info.accountType === 'claude_pro' || info.accountType === 'claude_free') {
              logger.info(
                `🚫 Claude account ${account.name} (${info.accountType}) does not support Opus model${context ? ` ${context}` : ''}`
              )
              return false
            }
          } catch (e) {
            // 解析失败，假设为旧数据，默认支持（兼容旧数据为 Max）
            logger.debug(
              `Account ${account.name} has invalid subscriptionInfo${context ? ` ${context}` : ''}, assuming Max`
            )
          }
        }
        // 没有订阅信息的账号，默认当作支持（兼容旧数据）
      }
    }

    // Claude Console 账户的模型支持检查
    if (accountType === 'claude-console' && account.supportedModels) {
      // 兼容旧格式（数组）和新格式（对象）
      if (Array.isArray(account.supportedModels)) {
        // 旧格式：数组
        if (
          account.supportedModels.length > 0 &&
          !account.supportedModels.includes(requestedModel)
        ) {
          logger.info(
            `🚫 Claude Console account ${account.name} does not support model ${requestedModel}${context ? ` ${context}` : ''}`
          )
          return false
        }
      } else if (typeof account.supportedModels === 'object') {
        // 新格式：映射表
        if (
          Object.keys(account.supportedModels).length > 0 &&
          !claudeConsoleAccountService.isModelSupported(account.supportedModels, requestedModel)
        ) {
          logger.info(
            `🚫 Claude Console account ${account.name} does not support model ${requestedModel}${context ? ` ${context}` : ''}`
          )
          return false
        }
      }
    }

    // CCR 账户的模型支持检查
    if (accountType === 'ccr' && account.supportedModels) {
      // 兼容旧格式（数组）和新格式（对象）
      if (Array.isArray(account.supportedModels)) {
        // 旧格式：数组
        if (
          account.supportedModels.length > 0 &&
          !account.supportedModels.includes(requestedModel)
        ) {
          logger.info(
            `🚫 CCR account ${account.name} does not support model ${requestedModel}${context ? ` ${context}` : ''}`
          )
          return false
        }
      } else if (typeof account.supportedModels === 'object') {
        // 新格式：映射表
        if (
          Object.keys(account.supportedModels).length > 0 &&
          !ccrAccountService.isModelSupported(account.supportedModels, requestedModel)
        ) {
          logger.info(
            `🚫 CCR account ${account.name} does not support model ${requestedModel}${context ? ` ${context}` : ''}`
          )
          return false
        }
      }
    }

    return true
>>>>>>> 1fdfce1e
  }

  // 🎯 统一调度Claude账号（官方和Console）
  async selectAccountForApiKey(apiKeyData, sessionHash = null, requestedModel = null) {
    try {
      // 解析供应商前缀
      const { vendor, baseModel } = parseVendorPrefixedModel(requestedModel)
      const effectiveModel = vendor === 'ccr' ? baseModel : requestedModel

      logger.debug(
        `🔍 Model parsing - Original: ${requestedModel}, Vendor: ${vendor}, Effective: ${effectiveModel}`
      )
      const isOpusRequest =
        effectiveModel && typeof effectiveModel === 'string'
          ? effectiveModel.toLowerCase().includes('opus')
          : false

      // 如果是 CCR 前缀，只在 CCR 账户池中选择
      if (vendor === 'ccr') {
        logger.info(`🎯 CCR vendor prefix detected, routing to CCR accounts only`)
        return await this._selectCcrAccount(apiKeyData, sessionHash, effectiveModel)
      }
      // 如果API Key绑定了专属账户或分组，优先使用
      if (apiKeyData.claudeAccountId) {
        // 检查是否是分组
        if (apiKeyData.claudeAccountId.startsWith('group:')) {
          const groupId = apiKeyData.claudeAccountId.replace('group:', '')
          logger.info(
            `🎯 API key ${apiKeyData.name} is bound to group ${groupId}, selecting from group`
          )
          return await this.selectAccountFromGroup(
            groupId,
            sessionHash,
            effectiveModel,
            vendor === 'ccr'
          )
        }

        // 普通专属账户
        const boundAccount = await database.getClaudeAccount(apiKeyData.claudeAccountId)
        if (boundAccount && boundAccount.isActive === 'true' && boundAccount.status !== 'error') {
          const isRateLimited = await claudeAccountService.isAccountRateLimited(boundAccount.id)
          if (isRateLimited) {
            const rateInfo = await claudeAccountService.getAccountRateLimitInfo(boundAccount.id)
            const error = new Error('Dedicated Claude account is rate limited')
            error.code = 'CLAUDE_DEDICATED_RATE_LIMITED'
            error.accountId = boundAccount.id
            error.rateLimitEndAt = rateInfo?.rateLimitEndAt || boundAccount.rateLimitEndAt || null
            throw error
          }

          if (!this._isSchedulable(boundAccount.schedulable)) {
            logger.warn(
              `⚠️ Bound Claude OAuth account ${apiKeyData.claudeAccountId} is not schedulable (schedulable: ${boundAccount?.schedulable}), falling back to pool`
            )
          } else {
            if (isOpusRequest) {
              await claudeAccountService.clearExpiredOpusRateLimit(boundAccount.id)
            }
            logger.info(
              `🎯 Using bound dedicated Claude OAuth account: ${boundAccount.name} (${apiKeyData.claudeAccountId}) for API key ${apiKeyData.name}`
            )
            return {
              accountId: apiKeyData.claudeAccountId,
              accountType: 'claude-official'
            }
          }
        } else {
          logger.warn(
            `⚠️ Bound Claude OAuth account ${apiKeyData.claudeAccountId} is not available (isActive: ${boundAccount?.isActive}, status: ${boundAccount?.status}), falling back to pool`
          )
        }
      }

      // 2. 检查Claude Console账户绑定
      if (apiKeyData.claudeConsoleAccountId) {
        const boundConsoleAccount = await claudeConsoleAccountService.getAccount(
          apiKeyData.claudeConsoleAccountId
        )
        if (
          boundConsoleAccount &&
          boundConsoleAccount.isActive === true &&
          boundConsoleAccount.status === 'active' &&
          this._isSchedulable(boundConsoleAccount.schedulable)
        ) {
          logger.info(
            `🎯 Using bound dedicated Claude Console account: ${boundConsoleAccount.name} (${apiKeyData.claudeConsoleAccountId}) for API key ${apiKeyData.name}`
          )
          return {
            accountId: apiKeyData.claudeConsoleAccountId,
            accountType: 'claude-console'
          }
        } else {
          logger.warn(
            `⚠️ Bound Claude Console account ${apiKeyData.claudeConsoleAccountId} is not available (isActive: ${boundConsoleAccount?.isActive}, status: ${boundConsoleAccount?.status}, schedulable: ${boundConsoleAccount?.schedulable}), falling back to pool`
          )
        }
      }

      // 3. 检查Bedrock账户绑定
      if (apiKeyData.bedrockAccountId) {
        const boundBedrockAccountResult = await bedrockAccountService.getAccount(
          apiKeyData.bedrockAccountId
        )
        if (
          boundBedrockAccountResult.success &&
          boundBedrockAccountResult.data.isActive === true &&
          this._isSchedulable(boundBedrockAccountResult.data.schedulable)
        ) {
          logger.info(
            `🎯 Using bound dedicated Bedrock account: ${boundBedrockAccountResult.data.name} (${apiKeyData.bedrockAccountId}) for API key ${apiKeyData.name}`
          )
          return {
            accountId: apiKeyData.bedrockAccountId,
            accountType: 'bedrock'
          }
        } else {
          logger.warn(
            `⚠️ Bound Bedrock account ${apiKeyData.bedrockAccountId} is not available (isActive: ${boundBedrockAccountResult?.data?.isActive}, schedulable: ${boundBedrockAccountResult?.data?.schedulable}), falling back to pool`
          )
        }
      }

<<<<<<< HEAD
      // 4. 检查Gemini账户绑定
      if (apiKeyData.geminiAccountId) {
        const boundGeminiAccount = await geminiAccountService.getAccount(apiKeyData.geminiAccountId)
        if (boundGeminiAccount && boundGeminiAccount.isActive === true) {
          logger.info(
            `🎯 Using bound dedicated Gemini account: ${boundGeminiAccount.name} (${apiKeyData.geminiAccountId}) for API key ${apiKeyData.name}`
          )
          return {
            accountId: apiKeyData.geminiAccountId,
            accountType: 'gemini'
          }
        } else {
          logger.warn(
            `⚠️ Bound Gemini account ${apiKeyData.geminiAccountId} is not available, falling back to pool`
          )
        }
      }

      // 5. 检查OpenAI账户绑定
      if (apiKeyData.openaiAccountId) {
        const boundOpenAIAccountResult = await openaiAccountService.getAccount(
          apiKeyData.openaiAccountId
        )
        if (boundOpenAIAccountResult.success && boundOpenAIAccountResult.data.isActive === true) {
          logger.info(
            `🎯 Using bound dedicated OpenAI account: ${boundOpenAIAccountResult.data.name} (${apiKeyData.openaiAccountId}) for API key ${apiKeyData.name}`
          )
          return {
            accountId: apiKeyData.openaiAccountId,
            accountType: 'openai'
          }
        } else {
          logger.warn(
            `⚠️ Bound OpenAI account ${apiKeyData.openaiAccountId} is not available, falling back to pool`
          )
        }
      }

      // 6. 检查Azure OpenAI账户绑定
      if (apiKeyData.azureOpenaiAccountId) {
        const boundAzureOpenAIAccountResult = await azureOpenaiAccountService.getAccount(
          apiKeyData.azureOpenaiAccountId
        )
        if (
          boundAzureOpenAIAccountResult.success &&
          boundAzureOpenAIAccountResult.data.isActive === true
        ) {
          logger.info(
            `🎯 Using bound dedicated Azure OpenAI account: ${boundAzureOpenAIAccountResult.data.name} (${apiKeyData.azureOpenaiAccountId}) for API key ${apiKeyData.name}`
          )
          return {
            accountId: apiKeyData.azureOpenaiAccountId,
            accountType: 'azure-openai'
          }
        } else {
          logger.warn(
            `⚠️ Bound Azure OpenAI account ${apiKeyData.azureOpenaiAccountId} is not available, falling back to pool`
          )
        }
      }
=======
      // CCR 账户不支持绑定（仅通过 ccr, 前缀进行 CCR 路由）
>>>>>>> 1fdfce1e

      // 如果有会话哈希，检查是否有已映射的账户
      if (sessionHash) {
        const mappedAccount = await this._getSessionMapping(sessionHash)
        if (mappedAccount) {
          // 当本次请求不是 CCR 前缀时，不允许使用指向 CCR 的粘性会话映射
          if (vendor !== 'ccr' && mappedAccount.accountType === 'ccr') {
            logger.info(
              `ℹ️ Skipping CCR sticky session mapping for non-CCR request; removing mapping for session ${sessionHash}`
            )
            await this._deleteSessionMapping(sessionHash)
          } else {
            // 验证映射的账户是否仍然可用
            const isAvailable = await this._isAccountAvailable(
              mappedAccount.accountId,
              mappedAccount.accountType,
              effectiveModel
            )
            if (isAvailable) {
              // 🚀 智能会话续期：剩余时间少于14天时自动续期到15天（续期正确的 unified 映射键）
              await this._extendSessionMappingTTL(sessionHash)
              logger.info(
                `🎯 Using sticky session account: ${mappedAccount.accountId} (${mappedAccount.accountType}) for session ${sessionHash}`
              )
              return mappedAccount
            } else {
              logger.warn(
                `⚠️ Mapped account ${mappedAccount.accountId} is no longer available, selecting new account`
              )
              await this._deleteSessionMapping(sessionHash)
            }
          }
        }
      }

      // 获取所有可用账户（传递请求的模型进行过滤）
      const availableAccounts = await this._getAllAvailableAccounts(
        apiKeyData,
        effectiveModel,
        false // 仅前缀才走 CCR：默认池不包含 CCR 账户
      )

      if (availableAccounts.length === 0) {
        // 提供更详细的错误信息
        if (effectiveModel) {
          throw new Error(
            `No available Claude accounts support the requested model: ${effectiveModel}`
          )
        } else {
          throw new Error('No available Claude accounts (neither official nor console)')
        }
      }

      // 按优先级和调度策略排序（现在每个账户可以有自己的调度策略）
      // 优先级：API Key调度策略 > 系统默认策略
      const systemDefaultStrategy = await this._getSystemDefaultStrategy()
      const defaultStrategy = apiKeyData.schedulingStrategy || systemDefaultStrategy

      logger.info(
        `🎯 Using scheduling strategy for API Key ${apiKeyData.name}: ${defaultStrategy} ${apiKeyData.schedulingStrategy ? '(from API Key config)' : '(system default)'}`
      )

      const sortedAccounts = await this._sortAccountsByPriorityAndStrategy(
        availableAccounts,
        defaultStrategy
      )

      // 选择第一个账户
      const selectedAccount = sortedAccounts[0]

      // 如果有会话哈希，建立新的映射
      if (sessionHash) {
        await this._setSessionMapping(
          sessionHash,
          selectedAccount.accountId,
          selectedAccount.accountType
        )
        logger.info(
          `🎯 Created new sticky session mapping: ${selectedAccount.name} (${selectedAccount.accountId}, ${selectedAccount.accountType}) for session ${sessionHash}`
        )
      }

      // 更新使用统计
      await this.updateAccountUsageStats(selectedAccount.accountId, selectedAccount.accountType)

      logger.info(
        `🎯 Selected account: ${selectedAccount.name} (${selectedAccount.accountId}, ${selectedAccount.accountType}) with priority ${selectedAccount.priority} using strategy ${selectedAccount.schedulingStrategy || defaultStrategy} for API key ${apiKeyData.name}`
      )

      return {
        accountId: selectedAccount.accountId,
        accountType: selectedAccount.accountType
      }
    } catch (error) {
      logger.error('❌ Failed to select account for API key:', error)
      throw error
    }
  }

  // 📋 获取所有可用账户（合并官方和Console）
  async _getAllAvailableAccounts(apiKeyData, requestedModel = null, includeCcr = false) {
    const availableAccounts = []
    const isOpusRequest =
      requestedModel && typeof requestedModel === 'string'
        ? requestedModel.toLowerCase().includes('opus')
        : false

    // 如果API Key绑定了专属账户，优先返回
    // 1. 检查Claude OAuth账户绑定
    if (apiKeyData.claudeAccountId) {
      const boundAccount = await database.getClaudeAccount(apiKeyData.claudeAccountId)
      if (
        boundAccount &&
        boundAccount.isActive === 'true' &&
        boundAccount.status !== 'error' &&
        boundAccount.status !== 'blocked' &&
        boundAccount.status !== 'temp_error'
      ) {
        const isRateLimited = await claudeAccountService.isAccountRateLimited(boundAccount.id)
        if (isRateLimited) {
          const rateInfo = await claudeAccountService.getAccountRateLimitInfo(boundAccount.id)
          const error = new Error('Dedicated Claude account is rate limited')
          error.code = 'CLAUDE_DEDICATED_RATE_LIMITED'
          error.accountId = boundAccount.id
          error.rateLimitEndAt = rateInfo?.rateLimitEndAt || boundAccount.rateLimitEndAt || null
          throw error
        }

        if (!this._isSchedulable(boundAccount.schedulable)) {
          logger.warn(
            `⚠️ Bound Claude OAuth account ${apiKeyData.claudeAccountId} is not schedulable (schedulable: ${boundAccount?.schedulable})`
          )
        } else {
          logger.info(
            `🎯 Using bound dedicated Claude OAuth account: ${boundAccount.name} (${apiKeyData.claudeAccountId})`
          )
          return [
            {
              ...boundAccount,
              accountId: boundAccount.id,
              accountType: 'claude-official',
              priority: parseInt(boundAccount.priority) || 50,
              lastUsedAt: boundAccount.lastUsedAt || '0',
              // 包含调度策略字段
              schedulingStrategy:
                boundAccount.schedulingStrategy || (await this._getSystemDefaultStrategy()),
              schedulingWeight: parseInt(boundAccount.schedulingWeight) || 1,
              sequentialOrder: parseInt(boundAccount.sequentialOrder) || 1,
              usageCount: parseInt(boundAccount.usageCount) || 0,
              lastScheduledAt: boundAccount.lastScheduledAt || ''
            }
          ]
        }
      } else {
        logger.warn(
          `⚠️ Bound Claude OAuth account ${apiKeyData.claudeAccountId} is not available (isActive: ${boundAccount?.isActive}, status: ${boundAccount?.status})`
        )
      }
    }

    // 2. 检查Claude Console账户绑定
    if (apiKeyData.claudeConsoleAccountId) {
      const boundConsoleAccount = await claudeConsoleAccountService.getAccount(
        apiKeyData.claudeConsoleAccountId
      )
      if (
        boundConsoleAccount &&
        boundConsoleAccount.isActive === true &&
        boundConsoleAccount.status === 'active' &&
        this._isSchedulable(boundConsoleAccount.schedulable)
      ) {
        // 主动触发一次额度检查
        try {
          await claudeConsoleAccountService.checkQuotaUsage(boundConsoleAccount.id)
        } catch (e) {
          logger.warn(
            `Failed to check quota for bound Claude Console account ${boundConsoleAccount.name}: ${e.message}`
          )
          // 继续使用该账号
        }

        // 检查限流状态和额度状态
        const isRateLimited = await claudeConsoleAccountService.isAccountRateLimited(
          boundConsoleAccount.id
        )
        const isQuotaExceeded = await claudeConsoleAccountService.isAccountQuotaExceeded(
          boundConsoleAccount.id
        )

        if (!isRateLimited && !isQuotaExceeded) {
          logger.info(
            `🎯 Using bound dedicated Claude Console account: ${boundConsoleAccount.name} (${apiKeyData.claudeConsoleAccountId})`
          )
          return [
            {
              ...boundConsoleAccount,
              accountId: boundConsoleAccount.id,
              accountType: 'claude-console',
              priority: parseInt(boundConsoleAccount.priority) || 50,
              lastUsedAt: boundConsoleAccount.lastUsedAt || '0',
              // 包含调度策略字段
              schedulingStrategy:
                boundConsoleAccount.schedulingStrategy || (await this._getSystemDefaultStrategy()),
              schedulingWeight: parseInt(boundConsoleAccount.schedulingWeight) || 1,
              sequentialOrder: parseInt(boundConsoleAccount.sequentialOrder) || 1,
              usageCount: parseInt(boundConsoleAccount.usageCount) || 0,
              lastScheduledAt: boundConsoleAccount.lastScheduledAt || ''
            }
          ]
        }
      } else {
        logger.warn(
          `⚠️ Bound Claude Console account ${apiKeyData.claudeConsoleAccountId} is not available (isActive: ${boundConsoleAccount?.isActive}, status: ${boundConsoleAccount?.status}, schedulable: ${boundConsoleAccount?.schedulable})`
        )
      }
    }

    // 3. 检查Bedrock账户绑定
    if (apiKeyData.bedrockAccountId) {
      const boundBedrockAccountResult = await bedrockAccountService.getAccount(
        apiKeyData.bedrockAccountId
      )
      if (
        boundBedrockAccountResult.success &&
        boundBedrockAccountResult.data.isActive === true &&
        this._isSchedulable(boundBedrockAccountResult.data.schedulable)
      ) {
        logger.info(
          `🎯 Using bound dedicated Bedrock account: ${boundBedrockAccountResult.data.name} (${apiKeyData.bedrockAccountId})`
        )
        return [
          {
            ...boundBedrockAccountResult.data,
            accountId: boundBedrockAccountResult.data.id,
            accountType: 'bedrock',
            priority: parseInt(boundBedrockAccountResult.data.priority) || 50,
            lastUsedAt: boundBedrockAccountResult.data.lastUsedAt || '0',
            // 包含调度策略字段
            schedulingStrategy:
              boundBedrockAccountResult.data.schedulingStrategy ||
              (await this._getSystemDefaultStrategy()),
            schedulingWeight: parseInt(boundBedrockAccountResult.data.schedulingWeight) || 1,
            sequentialOrder: parseInt(boundBedrockAccountResult.data.sequentialOrder) || 1,
            usageCount: parseInt(boundBedrockAccountResult.data.usageCount) || 0,
            lastScheduledAt: boundBedrockAccountResult.data.lastScheduledAt || ''
          }
        ]
      } else {
        logger.warn(
          `⚠️ Bound Bedrock account ${apiKeyData.bedrockAccountId} is not available (isActive: ${boundBedrockAccountResult?.data?.isActive}, schedulable: ${boundBedrockAccountResult?.data?.schedulable})`
        )
      }
    }

    // 4. 检查Gemini账户绑定
    if (apiKeyData.geminiAccountId) {
      const boundGeminiAccount = await geminiAccountService.getAccount(apiKeyData.geminiAccountId)
      if (boundGeminiAccount && boundGeminiAccount.isActive === true) {
        logger.info(
          `🎯 Using bound dedicated Gemini account: ${boundGeminiAccount.name} (${apiKeyData.geminiAccountId})`
        )
        return [
          {
            ...boundGeminiAccount,
            accountId: boundGeminiAccount.id,
            accountType: 'gemini',
            priority: parseInt(boundGeminiAccount.priority) || 50,
            lastUsedAt: boundGeminiAccount.lastUsedAt || '0',
            // 包含调度策略字段
            schedulingStrategy:
              boundGeminiAccount.schedulingStrategy || (await this._getSystemDefaultStrategy()),
            schedulingWeight: parseInt(boundGeminiAccount.schedulingWeight) || 1,
            sequentialOrder: parseInt(boundGeminiAccount.sequentialOrder) || 1,
            usageCount: parseInt(boundGeminiAccount.usageCount) || 0,
            lastScheduledAt: boundGeminiAccount.lastScheduledAt || ''
          }
        ]
      } else {
        logger.warn(`⚠️ Bound Gemini account ${apiKeyData.geminiAccountId} is not available`)
      }
    }

    // 5. 检查OpenAI账户绑定
    if (apiKeyData.openaiAccountId) {
      const boundOpenAIAccountResult = await openaiAccountService.getAccount(
        apiKeyData.openaiAccountId
      )
      if (boundOpenAIAccountResult.success && boundOpenAIAccountResult.data.isActive === true) {
        logger.info(
          `🎯 Using bound dedicated OpenAI account: ${boundOpenAIAccountResult.data.name} (${apiKeyData.openaiAccountId})`
        )
        return [
          {
            ...boundOpenAIAccountResult.data,
            accountId: boundOpenAIAccountResult.data.id,
            accountType: 'openai',
            priority: parseInt(boundOpenAIAccountResult.data.priority) || 50,
            lastUsedAt: boundOpenAIAccountResult.data.lastUsedAt || '0',
            // 包含调度策略字段
            schedulingStrategy:
              boundOpenAIAccountResult.data.schedulingStrategy ||
              (await this._getSystemDefaultStrategy()),
            schedulingWeight: parseInt(boundOpenAIAccountResult.data.schedulingWeight) || 1,
            sequentialOrder: parseInt(boundOpenAIAccountResult.data.sequentialOrder) || 1,
            usageCount: parseInt(boundOpenAIAccountResult.data.usageCount) || 0,
            lastScheduledAt: boundOpenAIAccountResult.data.lastScheduledAt || ''
          }
        ]
      } else {
        logger.warn(`⚠️ Bound OpenAI account ${apiKeyData.openaiAccountId} is not available`)
      }
    }

    // 6. 检查Azure OpenAI账户绑定
    if (apiKeyData.azureOpenaiAccountId) {
      const boundAzureOpenAIAccountResult = await azureOpenaiAccountService.getAccount(
        apiKeyData.azureOpenaiAccountId
      )
      if (
        boundAzureOpenAIAccountResult.success &&
        boundAzureOpenAIAccountResult.data.isActive === true
      ) {
        logger.info(
          `🎯 Using bound dedicated Azure OpenAI account: ${boundAzureOpenAIAccountResult.data.name} (${apiKeyData.azureOpenaiAccountId})`
        )
        return [
          {
            ...boundAzureOpenAIAccountResult.data,
            accountId: boundAzureOpenAIAccountResult.data.id,
            accountType: 'azure-openai',
            priority: parseInt(boundAzureOpenAIAccountResult.data.priority) || 50,
            lastUsedAt: boundAzureOpenAIAccountResult.data.lastUsedAt || '0',
            // 包含调度策略字段
            schedulingStrategy:
              boundAzureOpenAIAccountResult.data.schedulingStrategy ||
              (await this._getSystemDefaultStrategy()),
            schedulingWeight: parseInt(boundAzureOpenAIAccountResult.data.schedulingWeight) || 1,
            sequentialOrder: parseInt(boundAzureOpenAIAccountResult.data.sequentialOrder) || 1,
            usageCount: parseInt(boundAzureOpenAIAccountResult.data.usageCount) || 0,
            lastScheduledAt: boundAzureOpenAIAccountResult.data.lastScheduledAt || ''
          }
        ]
      } else {
        logger.warn(
          `⚠️ Bound Azure OpenAI account ${apiKeyData.azureOpenaiAccountId} is not available`
        )
      }
    }

    // 获取官方Claude账户（共享池）
    const claudeAccounts = await database.getAllClaudeAccounts()
    for (const account of claudeAccounts) {
      if (
        account.isActive === 'true' &&
        account.status !== 'error' &&
        account.status !== 'blocked' &&
        account.status !== 'temp_error' &&
        (account.accountType === 'shared' || !account.accountType) && // 兼容旧数据
        this._isSchedulable(account.schedulable)
      ) {
        // 检查是否可调度

        // 检查模型支持
        if (!this._isModelSupportedByAccount(account, 'claude-official', requestedModel)) {
          continue
        }

        // 检查是否被限流
        const isRateLimited = await claudeAccountService.isAccountRateLimited(account.id)
<<<<<<< HEAD
        if (!isRateLimited) {
          availableAccounts.push({
            ...account,
            accountId: account.id,
            accountType: 'claude-official',
            priority: parseInt(account.priority) || 50, // 默认优先级50
            lastUsedAt: account.lastUsedAt || '0',
            // 包含调度策略字段
            schedulingStrategy:
              account.schedulingStrategy || (await this._getSystemDefaultStrategy()),
            schedulingWeight: parseInt(account.schedulingWeight) || 1,
            sequentialOrder: parseInt(account.sequentialOrder) || 1,
            usageCount: parseInt(account.usageCount) || 0,
            lastScheduledAt: account.lastScheduledAt || ''
          })
=======
        if (isRateLimited) {
          continue
        }

        if (isOpusRequest) {
          const isOpusRateLimited = await claudeAccountService.isAccountOpusRateLimited(account.id)
          if (isOpusRateLimited) {
            logger.info(
              `🚫 Skipping account ${account.name} (${account.id}) due to active Opus limit`
            )
            continue
          }
>>>>>>> 1fdfce1e
        }

        availableAccounts.push({
          ...account,
          accountId: account.id,
          accountType: 'claude-official',
          priority: parseInt(account.priority) || 50, // 默认优先级50
          lastUsedAt: account.lastUsedAt || '0'
        })
      }
    }

    // 获取Claude Console账户
    const consoleAccounts = await claudeConsoleAccountService.getAllAccounts()
    logger.info(`📋 Found ${consoleAccounts.length} total Claude Console accounts`)

    for (const account of consoleAccounts) {
      logger.info(
        `🔍 Checking Claude Console account: ${account.name} - isActive: ${account.isActive}, status: ${account.status}, accountType: ${account.accountType}, schedulable: ${account.schedulable}`
      )

      // 注意：getAllAccounts返回的isActive是布尔值
      if (
        account.isActive === true &&
        account.status === 'active' &&
        (account.accountType === 'shared' || account.accountType === 'group') &&
        this._isSchedulable(account.schedulable)
      ) {
        // 检查是否可调度

        // 检查模型支持
        if (!this._isModelSupportedByAccount(account, 'claude-console', requestedModel)) {
          continue
        }

        // 主动触发一次额度检查，确保状态即时生效
        try {
          await claudeConsoleAccountService.checkQuotaUsage(account.id)
        } catch (e) {
          logger.warn(
            `Failed to check quota for Claude Console account ${account.name}: ${e.message}`
          )
          // 继续处理该账号
        }

        // 检查是否被限流
        const isRateLimited = await claudeConsoleAccountService.isAccountRateLimited(account.id)
        const isQuotaExceeded = await claudeConsoleAccountService.isAccountQuotaExceeded(account.id)

        if (!isRateLimited && !isQuotaExceeded) {
          availableAccounts.push({
            ...account,
            accountId: account.id,
            accountType: 'claude-console',
            priority: parseInt(account.priority) || 50,
            lastUsedAt: account.lastUsedAt || '0',
            // 包含调度策略字段
            schedulingStrategy:
              account.schedulingStrategy || (await this._getSystemDefaultStrategy()),
            schedulingWeight: parseInt(account.schedulingWeight) || 1,
            sequentialOrder: parseInt(account.sequentialOrder) || 1,
            usageCount: parseInt(account.usageCount) || 0,
            lastScheduledAt: account.lastScheduledAt || ''
          })
          logger.info(
            `✅ Added Claude Console account to available pool: ${account.name} (priority: ${account.priority})`
          )
        } else {
          if (isRateLimited) {
            logger.warn(`⚠️ Claude Console account ${account.name} is rate limited`)
          }
          if (isQuotaExceeded) {
            logger.warn(`💰 Claude Console account ${account.name} quota exceeded`)
          }
        }
      } else {
        logger.info(
          `❌ Claude Console account ${account.name} not eligible - isActive: ${account.isActive}, status: ${account.status}, accountType: ${account.accountType}, schedulable: ${account.schedulable}`
        )
      }
    }

    // 获取Bedrock账户（共享池）
    const bedrockAccountsResult = await bedrockAccountService.getAllAccounts()
    if (bedrockAccountsResult.success) {
      const bedrockAccounts = bedrockAccountsResult.data
      logger.info(`📋 Found ${bedrockAccounts.length} total Bedrock accounts`)

      for (const account of bedrockAccounts) {
        logger.info(
          `🔍 Checking Bedrock account: ${account.name} - isActive: ${account.isActive}, accountType: ${account.accountType}, schedulable: ${account.schedulable}`
        )

        if (
          account.isActive === true &&
          account.accountType === 'shared' &&
          this._isSchedulable(account.schedulable)
        ) {
          // 检查是否可调度

          availableAccounts.push({
            ...account,
            accountId: account.id,
            accountType: 'bedrock',
            priority: parseInt(account.priority) || 50,
            lastUsedAt: account.lastUsedAt || '0',
            // 包含调度策略字段
            schedulingStrategy:
              account.schedulingStrategy || (await this._getSystemDefaultStrategy()),
            schedulingWeight: parseInt(account.schedulingWeight) || 1,
            sequentialOrder: parseInt(account.sequentialOrder) || 1,
            usageCount: parseInt(account.usageCount) || 0,
            lastScheduledAt: account.lastScheduledAt || ''
          })
          logger.info(
            `✅ Added Bedrock account to available pool: ${account.name} (priority: ${account.priority})`
          )
        } else {
          logger.info(
            `❌ Bedrock account ${account.name} not eligible - isActive: ${account.isActive}, accountType: ${account.accountType}, schedulable: ${account.schedulable}`
          )
        }
      }
    }

<<<<<<< HEAD
    // 获取Gemini账户（共享池）
    const geminiAccountsResult = await geminiAccountService.getAllAccounts()
    if (geminiAccountsResult.success) {
      const geminiAccounts = geminiAccountsResult.data
      logger.info(`📋 Found ${geminiAccounts.length} total Gemini accounts`)

      for (const account of geminiAccounts) {
        logger.info(
          `🔍 Checking Gemini account: ${account.name} - isActive: ${account.isActive}, accountType: ${account.accountType}, schedulable: ${account.schedulable}`
=======
    // 获取CCR账户（共享池）- 仅当明确要求包含时
    if (includeCcr) {
      const ccrAccounts = await ccrAccountService.getAllAccounts()
      logger.info(`📋 Found ${ccrAccounts.length} total CCR accounts`)

      for (const account of ccrAccounts) {
        logger.info(
          `🔍 Checking CCR account: ${account.name} - isActive: ${account.isActive}, status: ${account.status}, accountType: ${account.accountType}, schedulable: ${account.schedulable}`
>>>>>>> 1fdfce1e
        )

        if (
          account.isActive === true &&
<<<<<<< HEAD
          account.accountType === 'shared' &&
          this._isSchedulable(account.schedulable)
        ) {
          // 检查是否被限流（如果Gemini支持限流检查）
          // 目前假设Gemini账户不需要限流检查
          availableAccounts.push({
            ...account,
            accountId: account.id,
            accountType: 'gemini',
            priority: parseInt(account.priority) || 50,
            lastUsedAt: account.lastUsedAt || '0',
            // 包含调度策略字段
            schedulingStrategy:
              account.schedulingStrategy || (await this._getSystemDefaultStrategy()),
            schedulingWeight: parseInt(account.schedulingWeight) || 1,
            sequentialOrder: parseInt(account.sequentialOrder) || 1,
            usageCount: parseInt(account.usageCount) || 0,
            lastScheduledAt: account.lastScheduledAt || ''
          })
          logger.info(
            `✅ Added Gemini account to available pool: ${account.name} (priority: ${account.priority})`
          )
        } else {
          logger.info(
            `❌ Gemini account ${account.name} not eligible - isActive: ${account.isActive}, accountType: ${account.accountType}, schedulable: ${account.schedulable}`
          )
        }
      }
    }

    // 获取OpenAI账户（共享池）
    const openaiAccountsResult = await openaiAccountService.getAllAccounts()
    if (openaiAccountsResult.success) {
      const openaiAccounts = openaiAccountsResult.data
      logger.info(`📋 Found ${openaiAccounts.length} total OpenAI accounts`)

      for (const account of openaiAccounts) {
        logger.info(
          `🔍 Checking OpenAI account: ${account.name} - isActive: ${account.isActive}, accountType: ${account.accountType}, schedulable: ${account.schedulable}`
        )

        if (
          account.isActive === true &&
          account.accountType === 'shared' &&
          this._isSchedulable(account.schedulable)
        ) {
          // 检查是否被限流（如果OpenAI支持限流检查）
          // 目前假设OpenAI账户不需要限流检查
          availableAccounts.push({
            ...account,
            accountId: account.id,
            accountType: 'openai',
            priority: parseInt(account.priority) || 50,
            lastUsedAt: account.lastUsedAt || '0',
            // 包含调度策略字段
            schedulingStrategy:
              account.schedulingStrategy || (await this._getSystemDefaultStrategy()),
            schedulingWeight: parseInt(account.schedulingWeight) || 1,
            sequentialOrder: parseInt(account.sequentialOrder) || 1,
            usageCount: parseInt(account.usageCount) || 0,
            lastScheduledAt: account.lastScheduledAt || ''
          })
          logger.info(
            `✅ Added OpenAI account to available pool: ${account.name} (priority: ${account.priority})`
          )
        } else {
          logger.info(
            `❌ OpenAI account ${account.name} not eligible - isActive: ${account.isActive}, accountType: ${account.accountType}, schedulable: ${account.schedulable}`
          )
        }
      }
    }

    // 获取Azure OpenAI账户（共享池）
    const azureOpenaiAccountsResult = await azureOpenaiAccountService.getAllAccounts()
    if (azureOpenaiAccountsResult.success) {
      const azureOpenaiAccounts = azureOpenaiAccountsResult.data
      logger.info(`📋 Found ${azureOpenaiAccounts.length} total Azure OpenAI accounts`)

      for (const account of azureOpenaiAccounts) {
        logger.info(
          `🔍 Checking Azure OpenAI account: ${account.name} - isActive: ${account.isActive}, accountType: ${account.accountType}, schedulable: ${account.schedulable}`
        )

        if (
          account.isActive === true &&
          account.accountType === 'shared' &&
          this._isSchedulable(account.schedulable)
        ) {
          // 检查是否被限流（如果Azure OpenAI支持限流检查）
          // 目前假设Azure OpenAI账户不需要限流检查
          availableAccounts.push({
            ...account,
            accountId: account.id,
            accountType: 'azure-openai',
            priority: parseInt(account.priority) || 50,
            lastUsedAt: account.lastUsedAt || '0',
            // 包含调度策略字段
            schedulingStrategy:
              account.schedulingStrategy || (await this._getSystemDefaultStrategy()),
            schedulingWeight: parseInt(account.schedulingWeight) || 1,
            sequentialOrder: parseInt(account.sequentialOrder) || 1,
            usageCount: parseInt(account.usageCount) || 0,
            lastScheduledAt: account.lastScheduledAt || ''
          })
          logger.info(
            `✅ Added Azure OpenAI account to available pool: ${account.name} (priority: ${account.priority})`
          )
        } else {
          logger.info(
            `❌ Azure OpenAI account ${account.name} not eligible - isActive: ${account.isActive}, accountType: ${account.accountType}, schedulable: ${account.schedulable}`
=======
          account.status === 'active' &&
          account.accountType === 'shared' &&
          this._isSchedulable(account.schedulable)
        ) {
          // 检查模型支持
          if (!this._isModelSupportedByAccount(account, 'ccr', requestedModel)) {
            continue
          }

          // 检查是否被限流
          const isRateLimited = await ccrAccountService.isAccountRateLimited(account.id)
          const isQuotaExceeded = await ccrAccountService.isAccountQuotaExceeded(account.id)

          if (!isRateLimited && !isQuotaExceeded) {
            availableAccounts.push({
              ...account,
              accountId: account.id,
              accountType: 'ccr',
              priority: parseInt(account.priority) || 50,
              lastUsedAt: account.lastUsedAt || '0'
            })
            logger.info(
              `✅ Added CCR account to available pool: ${account.name} (priority: ${account.priority})`
            )
          } else {
            if (isRateLimited) {
              logger.warn(`⚠️ CCR account ${account.name} is rate limited`)
            }
            if (isQuotaExceeded) {
              logger.warn(`💰 CCR account ${account.name} quota exceeded`)
            }
          }
        } else {
          logger.info(
            `❌ CCR account ${account.name} not eligible - isActive: ${account.isActive}, status: ${account.status}, accountType: ${account.accountType}, schedulable: ${account.schedulable}`
>>>>>>> 1fdfce1e
          )
        }
      }
    }

    logger.info(
<<<<<<< HEAD
      `📊 Total available accounts: ${availableAccounts.length} (Claude: ${availableAccounts.filter((a) => a.accountType === 'claude-official').length}, Console: ${availableAccounts.filter((a) => a.accountType === 'claude-console').length}, Bedrock: ${availableAccounts.filter((a) => a.accountType === 'bedrock').length}, Gemini: ${availableAccounts.filter((a) => a.accountType === 'gemini').length}, OpenAI: ${availableAccounts.filter((a) => a.accountType === 'openai').length}, Azure OpenAI: ${availableAccounts.filter((a) => a.accountType === 'azure-openai').length})`
=======
      `📊 Total available accounts: ${availableAccounts.length} (Claude: ${availableAccounts.filter((a) => a.accountType === 'claude-official').length}, Console: ${availableAccounts.filter((a) => a.accountType === 'claude-console').length}, Bedrock: ${availableAccounts.filter((a) => a.accountType === 'bedrock').length}, CCR: ${availableAccounts.filter((a) => a.accountType === 'ccr').length})`
>>>>>>> 1fdfce1e
    )
    return availableAccounts
  }

  // 📊 更新账户使用统计
  async updateAccountUsageStats(accountId, accountType) {
    try {
      // 调用相应服务的recordAccountUsage方法以正确更新调度字段
      if (accountType === 'claude-official') {
        await claudeAccountService.recordAccountUsage(accountId)
      } else if (accountType === 'claude-console') {
        await claudeConsoleAccountService.recordAccountUsage(accountId)
      } else if (accountType === 'bedrock') {
        await bedrockAccountService.recordAccountUsage(accountId)
      } else if (accountType === 'gemini') {
        await geminiAccountService.recordAccountUsage(accountId)
      } else if (accountType === 'openai') {
        await openaiAccountService.recordAccountUsage(accountId)
      } else if (accountType === 'azure-openai') {
        await azureOpenaiAccountService.recordAccountUsage(accountId)
      }

      // 保持原有的统计逻辑用于调度器内部统计
      const client = database.getClientSafe()
      const statsKey = `${this.USAGE_STATS_PREFIX}${accountType}:${accountId}`

      // 增加使用次数
      await client.incr(statsKey)

      // 设置过期时间为30天，避免统计数据无限增长
      await client.expire(statsKey, 30 * 24 * 60 * 60)

      logger.debug(`📊 Updated usage stats for account ${accountId} (${accountType})`)
    } catch (error) {
      logger.warn('⚠️ Failed to update account usage stats:', error)
    }
  }

  // 📈 获取账户使用统计
  async getAccountUsageCount(accountId, accountType) {
    try {
      const client = database.getClientSafe()
      const statsKey = `${this.USAGE_STATS_PREFIX}${accountType}:${accountId}`
      const count = await client.get(statsKey)
      return parseInt(count) || 0
    } catch (error) {
      logger.warn('⚠️ Failed to get account usage stats:', error)
      return 0
    }
  }

  // 🔢 按优先级和调度策略排序账户（支持个别账户的自定义策略）
  async _sortAccountsByPriorityAndStrategy(accounts, defaultStrategy = null) {
    // 如果没有提供默认策略，从系统配置获取
    if (!defaultStrategy) {
      defaultStrategy = await this._getSystemDefaultStrategy()
    }
    // 按优先级分组
    const groupsByPriority = {}
    for (const account of accounts) {
      const { priority } = account
      if (!groupsByPriority[priority]) {
        groupsByPriority[priority] = []
      }
      groupsByPriority[priority].push(account)
    }

    // 按优先级排序（数字越小优先级越高）
    const sortedPriorities = Object.keys(groupsByPriority).sort((a, b) => parseInt(a) - parseInt(b))

    const sortedAccounts = []

    // 对每个优先级组应用调度策略（支持账户级别的策略）
    for (const priority of sortedPriorities) {
      const priorityAccounts = groupsByPriority[priority]

      // 检查这个优先级组的账户是否有统一的调度策略
      const strategies = priorityAccounts.map((acc) => acc.schedulingStrategy || defaultStrategy)
      const uniqueStrategies = [...new Set(strategies)]

      if (uniqueStrategies.length === 1) {
        // 所有账户使用同一策略，可以统一处理
        const strategy = uniqueStrategies[0]
        logger.info(
          `🎯 Applying ${strategy} strategy to ${priorityAccounts.length} accounts with priority ${priority}`
        )

        try {
          const strategyAccounts = await this._applySchedulingStrategy(
            priorityAccounts,
            strategy,
            priority
          )
          sortedAccounts.push(...strategyAccounts)
        } catch (error) {
          logger.error(`❌ Failed to apply strategy ${strategy} for priority ${priority}:`, error)
          // 回退到默认策略
          const fallbackAccounts = await this._applySchedulingStrategy(
            priorityAccounts,
            'least_recent',
            priority
          )
          sortedAccounts.push(...fallbackAccounts)
        }
      } else {
        // 账户使用不同策略，需要分组处理
        logger.info(
          `🎯 Mixed strategies in priority ${priority}: ${uniqueStrategies.join(', ')}, applying account-level strategies`
        )

        const strategyGroups = {}
        for (const account of priorityAccounts) {
          const strategy = account.schedulingStrategy || defaultStrategy
          if (!strategyGroups[strategy]) {
            strategyGroups[strategy] = []
          }
          strategyGroups[strategy].push(account)
        }

        // 对每个策略组分别处理，然后合并结果
        const strategyResults = []
        for (const [strategy, strategyAccounts] of Object.entries(strategyGroups)) {
          try {
            const processedAccounts = await this._applySchedulingStrategy(
              strategyAccounts,
              strategy,
              priority
            )
            strategyResults.push({
              strategy,
              accounts: processedAccounts,
              weight: strategyAccounts.length
            })
          } catch (error) {
            logger.error(`❌ Failed to apply strategy ${strategy}:`, error)
            const fallbackAccounts = await this._applySchedulingStrategy(
              strategyAccounts,
              'least_recent',
              priority
            )
            strategyResults.push({
              strategy: 'least_recent',
              accounts: fallbackAccounts,
              weight: strategyAccounts.length
            })
          }
        }

        // 按权重（账户数量）排序策略组，账户多的策略优先
        strategyResults.sort((a, b) => b.weight - a.weight)

        // 合并结果（权重高的策略组的第一个账户优先）
        const maxLength = Math.max(...strategyResults.map((r) => r.accounts.length))
        for (let i = 0; i < maxLength; i++) {
          for (const result of strategyResults) {
            if (i < result.accounts.length) {
              sortedAccounts.push(result.accounts[i])
            }
          }
        }
      }
    }

    return sortedAccounts
  }

  // 🔢 按优先级和调度策略排序账户（原有方法，保持向后兼容）
  async _sortAccountsByPriority(accounts, strategy = null) {
    // 如果没有提供策略，从系统配置获取
    if (!strategy) {
      strategy = await this._getSystemDefaultStrategy()
    }

    // 验证调度策略
    if (!this.SUPPORTED_STRATEGIES.includes(strategy)) {
      logger.warn(`⚠️ Unknown scheduling strategy: ${strategy}, falling back to system default`)
      strategy = await this._getSystemDefaultStrategy()
    }

    // 按优先级分组
    const groupsByPriority = {}
    for (const account of accounts) {
      const { priority } = account
      if (!groupsByPriority[priority]) {
        groupsByPriority[priority] = []
      }
      groupsByPriority[priority].push(account)
    }

    // 按优先级排序（数字越小优先级越高）
    const sortedPriorities = Object.keys(groupsByPriority).sort((a, b) => parseInt(a) - parseInt(b))

    const sortedAccounts = []

    // 对每个优先级组应用调度策略
    for (const priority of sortedPriorities) {
      const priorityAccounts = groupsByPriority[priority]

      logger.info(
        `🎯 Applying ${strategy} strategy to ${priorityAccounts.length} accounts with priority ${priority}`
      )

      let strategyAccounts
      try {
        strategyAccounts = await this._applySchedulingStrategy(priorityAccounts, strategy, priority)
      } catch (error) {
        logger.error(`❌ Failed to apply strategy ${strategy} for priority ${priority}:`, error)
        // 回退到默认策略
        strategyAccounts = await this._applySchedulingStrategy(
          priorityAccounts,
          'least_recent',
          priority
        )
      }

      sortedAccounts.push(...strategyAccounts)
    }

    return sortedAccounts
  }

  // 🎯 应用调度策略
  async _applySchedulingStrategy(accounts, strategy, priority = null) {
    switch (strategy) {
      case 'round_robin':
        return await this._roundRobinStrategy(accounts, priority)
      case 'least_used':
        return await this._leastUsedStrategy(accounts)
      case 'least_recent':
        return this._leastRecentStrategy(accounts)
      case 'random':
        return this._randomStrategy(accounts)
      case 'weighted_random':
        return this._weightedRandomStrategy(accounts)
      case 'sequential':
        return await this._sequentialStrategy(accounts, priority)
      default:
        logger.warn(`⚠️ Unknown strategy: ${strategy}, using least_recent`)
        return this._leastRecentStrategy(accounts)
    }
  }

  // 🔄 轮询调度策略
  async _roundRobinStrategy(accounts, priority = null) {
    try {
      const client = database.getClientSafe()

      // 为每个优先级组使用独立的轮询键
      const roundRobinKey =
        priority !== null ? `${this.ROUND_ROBIN_KEY}:priority:${priority}` : this.ROUND_ROBIN_KEY

      // 获取当前轮询索引
      let currentIndex = await client.get(roundRobinKey)
      currentIndex = parseInt(currentIndex) || 0

      // 确保索引在有效范围内
      const selectedIndex = currentIndex % accounts.length

      // 更新索引为下一位置
      const nextIndex = (currentIndex + 1) % accounts.length
      await client.set(roundRobinKey, nextIndex)

      // 将选中的账户移到首位
      const selectedAccount = accounts[selectedIndex]
      const reorderedAccounts = [selectedAccount, ...accounts.filter((_, i) => i !== selectedIndex)]

      logger.info(
        `🔄 Round robin selected index ${selectedIndex}: ${selectedAccount.name} (${selectedAccount.accountId})`
      )

      return reorderedAccounts
    } catch (error) {
      logger.error('❌ Round robin strategy failed:', error)
      return this._leastRecentStrategy(accounts)
    }
  }

  // 📊 最少使用调度策略
  async _leastUsedStrategy(accounts) {
    try {
      // 获取所有账户的使用统计
      const accountsWithUsage = await Promise.all(
        accounts.map(async (account) => {
          const usageCount = await this.getAccountUsageCount(account.accountId, account.accountType)
          return {
            ...account,
            usageCount
          }
        })
      )

      // 按使用次数排序（最少使用的优先）
      const sortedAccounts = accountsWithUsage.sort((a, b) => {
        if (a.usageCount !== b.usageCount) {
          return a.usageCount - b.usageCount
        }
        // 使用次数相同时，按最后使用时间排序
        const aLastUsed = new Date(a.lastUsedAt || 0).getTime()
        const bLastUsed = new Date(b.lastUsedAt || 0).getTime()
        return aLastUsed - bLastUsed
      })

      logger.info(
        `📊 Least used selected: ${sortedAccounts[0].name} (usage: ${sortedAccounts[0].usageCount})`
      )

      return sortedAccounts
    } catch (error) {
      logger.error('❌ Least used strategy failed:', error)
      return this._leastRecentStrategy(accounts)
    }
  }

  // ⏰ 最近最少使用调度策略（默认策略）
  _leastRecentStrategy(accounts) {
    const sortedAccounts = accounts.sort((a, b) => {
      const aLastUsed = new Date(a.lastUsedAt || 0).getTime()
      const bLastUsed = new Date(b.lastUsedAt || 0).getTime()
      return aLastUsed - bLastUsed
    })

    logger.info(
      `⏰ Least recent selected: ${sortedAccounts[0].name} (last used: ${sortedAccounts[0].lastUsedAt || 'never'})`
    )

    return sortedAccounts
  }

  // 🎲 随机调度策略
  _randomStrategy(accounts) {
    const shuffledAccounts = [...accounts]

    // Fisher-Yates shuffle algorithm
    for (let i = shuffledAccounts.length - 1; i > 0; i--) {
      const j = Math.floor(Math.random() * (i + 1))
      ;[shuffledAccounts[i], shuffledAccounts[j]] = [shuffledAccounts[j], shuffledAccounts[i]]
    }

    logger.info(
      `🎲 Random selected: ${shuffledAccounts[0].name} (${shuffledAccounts[0].accountId})`
    )

    return shuffledAccounts
  }

  // ⚖️ 加权随机调度策略
  _weightedRandomStrategy(accounts) {
    try {
      // 为每个账户分配权重（weight 字段，默认为1）
      const accountsWithWeight = accounts.map((account) => ({
        ...account,
        weight: parseFloat(account.weight) || 1.0
      }))

      // 计算总权重
      const totalWeight = accountsWithWeight.reduce((sum, account) => sum + account.weight, 0)

      // 生成随机数
      let random = Math.random() * totalWeight

      // 根据权重选择账户
      for (let i = 0; i < accountsWithWeight.length; i++) {
        random -= accountsWithWeight[i].weight
        if (random <= 0) {
          const selectedAccount = accountsWithWeight[i]
          // 将选中的账户移到首位
          const reorderedAccounts = [
            selectedAccount,
            ...accountsWithWeight.filter((_, idx) => idx !== i)
          ]

          logger.info(
            `⚖️ Weighted random selected: ${selectedAccount.name} (weight: ${selectedAccount.weight})`
          )

          return reorderedAccounts
        }
      }

      // 如果没有选中（不应该发生），返回第一个
      logger.info(`⚖️ Weighted random fallback to first: ${accountsWithWeight[0].name}`)
      return accountsWithWeight
    } catch (error) {
      logger.error('❌ Weighted random strategy failed:', error)
      return this._randomStrategy(accounts)
    }
  }

  // 🔢 顺序调度策略
  async _sequentialStrategy(accounts, priority = null) {
    try {
      // 按 sequentialOrder 字段排序
      const sortedByOrder = accounts.sort((a, b) => {
        const aOrder = parseInt(a.sequentialOrder) || Number.MAX_SAFE_INTEGER
        const bOrder = parseInt(b.sequentialOrder) || Number.MAX_SAFE_INTEGER

        if (aOrder !== bOrder) {
          return aOrder - bOrder
        }

        // sequentialOrder 相同时，按账户ID排序保证一致性
        return a.accountId.localeCompare(b.accountId)
      })

      const client = database.getClientSafe()

      // 为每个优先级组使用独立的顺序键
      const sequentialKey =
        priority !== null ? `${this.SEQUENTIAL_KEY}:priority:${priority}` : this.SEQUENTIAL_KEY

      // 获取当前位置
      let currentPosition = await client.get(sequentialKey)
      currentPosition = parseInt(currentPosition) || 0

      // 确保位置在有效范围内
      const selectedIndex = currentPosition % sortedByOrder.length

      // 更新位置为下一个
      const nextPosition = (currentPosition + 1) % sortedByOrder.length
      await client.set(sequentialKey, nextPosition)

      // 将选中的账户移到首位
      const selectedAccount = sortedByOrder[selectedIndex]
      const reorderedAccounts = [
        selectedAccount,
        ...sortedByOrder.filter((_, i) => i !== selectedIndex)
      ]

      logger.info(
        `🔢 Sequential selected position ${selectedIndex}: ${selectedAccount.name} (order: ${selectedAccount.sequentialOrder || 'undefined'})`
      )

      return reorderedAccounts
    } catch (error) {
      logger.error('❌ Sequential strategy failed:', error)
      return this._leastRecentStrategy(accounts)
    }
  }

  // 🔍 检查账户是否可用
  async _isAccountAvailable(accountId, accountType, requestedModel = null) {
    try {
      if (accountType === 'claude-official') {
<<<<<<< HEAD
        const account = await database.getClaudeAccount(accountId)
        if (!account || account.isActive !== 'true' || account.status === 'error') {
=======
        const account = await redis.getClaudeAccount(accountId)
        if (
          !account ||
          account.isActive !== 'true' ||
          account.status === 'error' ||
          account.status === 'temp_error'
        ) {
>>>>>>> 1fdfce1e
          return false
        }
        // 检查是否可调度
        if (!this._isSchedulable(account.schedulable)) {
          logger.info(`🚫 Account ${accountId} is not schedulable`)
          return false
        }

        // 检查模型兼容性
        if (
          !this._isModelSupportedByAccount(
            account,
            'claude-official',
            requestedModel,
            'in session check'
          )
        ) {
          return false
        }

        // 检查是否限流或过载
        const isRateLimited = await claudeAccountService.isAccountRateLimited(accountId)
        const isOverloaded = await claudeAccountService.isAccountOverloaded(accountId)
        if (isRateLimited || isOverloaded) {
          return false
        }

        if (
          requestedModel &&
          typeof requestedModel === 'string' &&
          requestedModel.toLowerCase().includes('opus')
        ) {
          const isOpusRateLimited = await claudeAccountService.isAccountOpusRateLimited(accountId)
          if (isOpusRateLimited) {
            logger.info(`🚫 Account ${accountId} skipped due to active Opus limit (session check)`)
            return false
          }
        }

        return true
      } else if (accountType === 'claude-console') {
        const account = await claudeConsoleAccountService.getAccount(accountId)
        if (!account || !account.isActive) {
          return false
        }
        // 检查账户状态
        if (
          account.status !== 'active' &&
          account.status !== 'unauthorized' &&
          account.status !== 'overloaded'
        ) {
          return false
        }
        // 检查是否可调度
        if (!this._isSchedulable(account.schedulable)) {
          logger.info(`🚫 Claude Console account ${accountId} is not schedulable`)
          return false
        }
        // 检查模型支持
        if (
          !this._isModelSupportedByAccount(
            account,
            'claude-console',
            requestedModel,
            'in session check'
          )
        ) {
          return false
        }
        // 检查是否超额
        try {
          await claudeConsoleAccountService.checkQuotaUsage(accountId)
        } catch (e) {
          logger.warn(`Failed to check quota for Claude Console account ${accountId}: ${e.message}`)
          // 继续处理
        }

        // 检查是否被限流
        if (await claudeConsoleAccountService.isAccountRateLimited(accountId)) {
          return false
        }
        if (await claudeConsoleAccountService.isAccountQuotaExceeded(accountId)) {
          return false
        }
        // 检查是否未授权（401错误）
        if (account.status === 'unauthorized') {
          return false
        }
        // 检查是否过载（529错误）
        if (await claudeConsoleAccountService.isAccountOverloaded(accountId)) {
          return false
        }
        return true
      } else if (accountType === 'bedrock') {
        const accountResult = await bedrockAccountService.getAccount(accountId)
        if (!accountResult.success || !accountResult.data.isActive) {
          return false
        }
        // 检查是否可调度
        if (!this._isSchedulable(accountResult.data.schedulable)) {
          logger.info(`🚫 Bedrock account ${accountId} is not schedulable`)
          return false
        }
        // Bedrock账户暂不需要限流检查，因为AWS管理限流
        return true
<<<<<<< HEAD
      } else if (accountType === 'gemini') {
        const account = await geminiAccountService.getAccount(accountId)
        if (!account || !account.isActive) {
          return false
        }
        // 检查是否可调度
        if (!this._isSchedulable(account.schedulable)) {
          logger.info(`🚫 Gemini account ${accountId} is not schedulable`)
          return false
        }
        // Gemini账户暂不需要限流检查
        return true
      } else if (accountType === 'openai') {
        const accountResult = await openaiAccountService.getAccount(accountId)
        if (!accountResult.success || !accountResult.data.isActive) {
          return false
        }
        // 检查是否可调度
        if (!this._isSchedulable(accountResult.data.schedulable)) {
          logger.info(`🚫 OpenAI account ${accountId} is not schedulable`)
          return false
        }
        // OpenAI账户暂不需要限流检查
        return true
      } else if (accountType === 'azure-openai') {
        const accountResult = await azureOpenaiAccountService.getAccount(accountId)
        if (!accountResult.success || !accountResult.data.isActive) {
          return false
        }
        // 检查是否可调度
        if (!this._isSchedulable(accountResult.data.schedulable)) {
          logger.info(`🚫 Azure OpenAI account ${accountId} is not schedulable`)
          return false
        }
        // Azure OpenAI账户暂不需要限流检查
=======
      } else if (accountType === 'ccr') {
        const account = await ccrAccountService.getAccount(accountId)
        if (!account || !account.isActive) {
          return false
        }
        // 检查账户状态
        if (
          account.status !== 'active' &&
          account.status !== 'unauthorized' &&
          account.status !== 'overloaded'
        ) {
          return false
        }
        // 检查是否可调度
        if (!this._isSchedulable(account.schedulable)) {
          logger.info(`🚫 CCR account ${accountId} is not schedulable`)
          return false
        }
        // 检查模型支持
        if (!this._isModelSupportedByAccount(account, 'ccr', requestedModel, 'in session check')) {
          return false
        }
        // 检查是否超额
        try {
          await ccrAccountService.checkQuotaUsage(accountId)
        } catch (e) {
          logger.warn(`Failed to check quota for CCR account ${accountId}: ${e.message}`)
          // 继续处理
        }

        // 检查是否被限流
        if (await ccrAccountService.isAccountRateLimited(accountId)) {
          return false
        }
        if (await ccrAccountService.isAccountQuotaExceeded(accountId)) {
          return false
        }
        // 检查是否未授权（401错误）
        if (account.status === 'unauthorized') {
          return false
        }
        // 检查是否过载（529错误）
        if (await ccrAccountService.isAccountOverloaded(accountId)) {
          return false
        }
>>>>>>> 1fdfce1e
        return true
      }
      return false
    } catch (error) {
      logger.warn(`⚠️ Failed to check account availability: ${accountId}`, error)
      return false
    }
  }

  // 🔗 获取会话映射
  async _getSessionMapping(sessionHash) {
    const client = database.getClientSafe()
    const mappingData = await client.get(`${this.SESSION_MAPPING_PREFIX}${sessionHash}`)

    if (mappingData) {
      try {
        return JSON.parse(mappingData)
      } catch (error) {
        logger.warn('⚠️ Failed to parse session mapping:', error)
        return null
      }
    }

    return null
  }

  // 💾 设置会话映射
  async _setSessionMapping(sessionHash, accountId, accountType) {
    const client = database.getClientSafe()
    const mappingData = JSON.stringify({ accountId, accountType })
    // 依据配置设置TTL（小时）
    const appConfig = require('../../config/config')
    const ttlHours = appConfig.session?.stickyTtlHours || 1
    const ttlSeconds = Math.max(1, Math.floor(ttlHours * 60 * 60))
    await client.setex(`${this.SESSION_MAPPING_PREFIX}${sessionHash}`, ttlSeconds, mappingData)
  }

  // 🗑️ 删除会话映射
  async _deleteSessionMapping(sessionHash) {
    const client = database.getClientSafe()
    await client.del(`${this.SESSION_MAPPING_PREFIX}${sessionHash}`)
  }

  // 🔁 续期统一调度会话映射TTL（针对 unified_claude_session_mapping:* 键），遵循会话配置
  async _extendSessionMappingTTL(sessionHash) {
    try {
      const client = redis.getClientSafe()
      const key = `${this.SESSION_MAPPING_PREFIX}${sessionHash}`
      const remainingTTL = await client.ttl(key)

      // -2: key 不存在；-1: 无过期时间
      if (remainingTTL === -2) {
        return false
      }
      if (remainingTTL === -1) {
        return true
      }

      const appConfig = require('../../config/config')
      const ttlHours = appConfig.session?.stickyTtlHours || 1
      const renewalThresholdMinutes = appConfig.session?.renewalThresholdMinutes || 0

      // 阈值为0则不续期
      if (!renewalThresholdMinutes) {
        return true
      }

      const fullTTL = Math.max(1, Math.floor(ttlHours * 60 * 60))
      const threshold = Math.max(0, Math.floor(renewalThresholdMinutes * 60))

      if (remainingTTL < threshold) {
        await client.expire(key, fullTTL)
        logger.debug(
          `🔄 Renewed unified session TTL: ${sessionHash} (was ${Math.round(remainingTTL / 60)}m, renewed to ${ttlHours}h)`
        )
      } else {
        logger.debug(
          `✅ Unified session TTL sufficient: ${sessionHash} (remaining ${Math.round(remainingTTL / 60)}m)`
        )
      }
      return true
    } catch (error) {
      logger.error('❌ Failed to extend unified session TTL:', error)
      return false
    }
  }

  // 🚫 标记账户为限流状态
  async markAccountRateLimited(
    accountId,
    accountType,
    sessionHash = null,
    rateLimitResetTimestamp = null
  ) {
    try {
      if (accountType === 'claude-official') {
        await claudeAccountService.markAccountRateLimited(
          accountId,
          sessionHash,
          rateLimitResetTimestamp
        )
      } else if (accountType === 'claude-console') {
        await claudeConsoleAccountService.markAccountRateLimited(accountId)
      } else if (accountType === 'ccr') {
        await ccrAccountService.markAccountRateLimited(accountId)
      }

      // 删除会话映射
      if (sessionHash) {
        await this._deleteSessionMapping(sessionHash)
      }

      return { success: true }
    } catch (error) {
      logger.error(
        `❌ Failed to mark account as rate limited: ${accountId} (${accountType})`,
        error
      )
      throw error
    }
  }

  // ✅ 移除账户的限流状态
  async removeAccountRateLimit(accountId, accountType) {
    try {
      if (accountType === 'claude-official') {
        await claudeAccountService.removeAccountRateLimit(accountId)
      } else if (accountType === 'claude-console') {
        await claudeConsoleAccountService.removeAccountRateLimit(accountId)
      } else if (accountType === 'ccr') {
        await ccrAccountService.removeAccountRateLimit(accountId)
      }

      return { success: true }
    } catch (error) {
      logger.error(
        `❌ Failed to remove rate limit for account: ${accountId} (${accountType})`,
        error
      )
      throw error
    }
  }

  // 🔍 检查账户是否处于限流状态
  async isAccountRateLimited(accountId, accountType) {
    try {
      if (accountType === 'claude-official') {
        return await claudeAccountService.isAccountRateLimited(accountId)
      } else if (accountType === 'claude-console') {
        return await claudeConsoleAccountService.isAccountRateLimited(accountId)
      } else if (accountType === 'ccr') {
        return await ccrAccountService.isAccountRateLimited(accountId)
      }
      return false
    } catch (error) {
      logger.error(`❌ Failed to check rate limit status: ${accountId} (${accountType})`, error)
      return false
    }
  }

  // 🚫 标记账户为未授权状态（401错误）
  async markAccountUnauthorized(accountId, accountType, sessionHash = null) {
    try {
      // 只处理claude-official类型的账户，不处理claude-console和gemini
      if (accountType === 'claude-official') {
        await claudeAccountService.markAccountUnauthorized(accountId, sessionHash)

        // 删除会话映射
        if (sessionHash) {
          await this._deleteSessionMapping(sessionHash)
        }

        logger.warn(`🚫 Account ${accountId} marked as unauthorized due to consecutive 401 errors`)
      } else {
        logger.info(
          `ℹ️ Skipping unauthorized marking for non-Claude OAuth account: ${accountId} (${accountType})`
        )
      }

      return { success: true }
    } catch (error) {
      logger.error(
        `❌ Failed to mark account as unauthorized: ${accountId} (${accountType})`,
        error
      )
      throw error
    }
  }

  // 🚫 标记账户为被封锁状态（403错误）
  async markAccountBlocked(accountId, accountType, sessionHash = null) {
    try {
      // 只处理claude-official类型的账户，不处理claude-console和gemini
      if (accountType === 'claude-official') {
        await claudeAccountService.markAccountBlocked(accountId, sessionHash)

        // 删除会话映射
        if (sessionHash) {
          await this._deleteSessionMapping(sessionHash)
        }

        logger.warn(`🚫 Account ${accountId} marked as blocked due to 403 error`)
      } else {
        logger.info(
          `ℹ️ Skipping blocked marking for non-Claude OAuth account: ${accountId} (${accountType})`
        )
      }

      return { success: true }
    } catch (error) {
      logger.error(`❌ Failed to mark account as blocked: ${accountId} (${accountType})`, error)
      throw error
    }
  }

  // 🚫 标记Claude Console账户为封锁状态（模型不支持）
  async blockConsoleAccount(accountId, reason) {
    try {
      await claudeConsoleAccountService.blockAccount(accountId, reason)
      return { success: true }
    } catch (error) {
      logger.error(`❌ Failed to block console account: ${accountId}`, error)
      throw error
    }
  }

  // 👥 从分组中选择账户
  async selectAccountFromGroup(
    groupId,
    sessionHash = null,
    requestedModel = null,
    allowCcr = false
  ) {
    try {
      // 获取分组信息
      const group = await accountGroupService.getGroup(groupId)
      if (!group) {
        throw new Error(`Group ${groupId} not found`)
      }

      logger.info(`👥 Selecting account from group: ${group.name} (${group.platform})`)

      // 如果有会话哈希，检查是否有已映射的账户
      if (sessionHash) {
        const mappedAccount = await this._getSessionMapping(sessionHash)
        if (mappedAccount) {
          // 验证映射的账户是否属于这个分组
          const memberIds = await accountGroupService.getGroupMembers(groupId)
          if (memberIds.includes(mappedAccount.accountId)) {
            // 非 CCR 请求时不允许 CCR 粘性映射
            if (!allowCcr && mappedAccount.accountType === 'ccr') {
              await this._deleteSessionMapping(sessionHash)
            } else {
              const isAvailable = await this._isAccountAvailable(
                mappedAccount.accountId,
                mappedAccount.accountType,
                requestedModel
              )
              if (isAvailable) {
                // 🚀 智能会话续期：续期 unified 映射键
                await this._extendSessionMappingTTL(sessionHash)
                logger.info(
                  `🎯 Using sticky session account from group: ${mappedAccount.accountId} (${mappedAccount.accountType}) for session ${sessionHash}`
                )
                return mappedAccount
              }
            }
          }
          // 如果映射的账户不可用或不在分组中，删除映射
          await this._deleteSessionMapping(sessionHash)
        }
      }

      // 获取分组内的所有账户
      const memberIds = await accountGroupService.getGroupMembers(groupId)
      if (memberIds.length === 0) {
        throw new Error(`Group ${group.name} has no members`)
      }

      const availableAccounts = []
      const isOpusRequest =
        requestedModel && typeof requestedModel === 'string'
          ? requestedModel.toLowerCase().includes('opus')
          : false

      // 获取所有成员账户的详细信息
      for (const memberId of memberIds) {
        let account = null
        let accountType = null

        // 根据平台类型获取账户
        if (group.platform === 'claude') {
          // 先尝试官方账户
          account = await database.getClaudeAccount(memberId)
          if (account?.id) {
            accountType = 'claude-official'
          } else {
            // 尝试Console账户
            account = await claudeConsoleAccountService.getAccount(memberId)
            if (account) {
              accountType = 'claude-console'
            } else {
              // 尝试CCR账户（仅允许在 allowCcr 为 true 时）
              if (allowCcr) {
                account = await ccrAccountService.getAccount(memberId)
                if (account) {
                  accountType = 'ccr'
                }
              }
            }
          }
        } else if (group.platform === 'gemini') {
          // Gemini暂时不支持，预留接口
          logger.warn('⚠️ Gemini group scheduling not yet implemented')
          continue
        }

        if (!account) {
          logger.warn(`⚠️ Account ${memberId} not found in group ${group.name}`)
          continue
        }

        // 检查账户是否可用
        const isActive =
          accountType === 'claude-official'
            ? account.isActive === 'true'
            : account.isActive === true

        const status =
          accountType === 'claude-official'
            ? account.status !== 'error' && account.status !== 'blocked'
            : accountType === 'ccr'
              ? account.status === 'active'
              : account.status === 'active'

        if (isActive && status && this._isSchedulable(account.schedulable)) {
          // 检查模型支持
          if (!this._isModelSupportedByAccount(account, accountType, requestedModel, 'in group')) {
            continue
          }

          // 检查是否被限流
          const isRateLimited = await this.isAccountRateLimited(account.id, accountType)
          if (isRateLimited) {
            continue
          }

          if (accountType === 'claude-official' && isOpusRequest) {
            const isOpusRateLimited = await claudeAccountService.isAccountOpusRateLimited(
              account.id
            )
            if (isOpusRateLimited) {
              logger.info(
                `🚫 Skipping group member ${account.name} (${account.id}) due to active Opus limit`
              )
              continue
            }
          }

          availableAccounts.push({
            ...account,
            accountId: account.id,
            accountType,
            priority: parseInt(account.priority) || 50,
            lastUsedAt: account.lastUsedAt || '0'
          })
        }
      }

      if (availableAccounts.length === 0) {
        throw new Error(`No available accounts in group ${group.name}`)
      }

      // 使用分组的调度策略，如果分组没有配置则使用系统默认策略
      const schedulingStrategy =
        group.schedulingStrategy || (await this._getSystemDefaultStrategy())
      logger.info(
        `🎯 Using scheduling strategy for Claude group ${group.name}: ${schedulingStrategy} ${group.schedulingStrategy ? '(from group config)' : '(system default)'}`
      )

      const sortedAccounts = await this._sortAccountsByPriorityAndStrategy(
        availableAccounts,
        schedulingStrategy
      )

      // 选择第一个账户
      const selectedAccount = sortedAccounts[0]

      // 如果有会话哈希，建立新的映射
      if (sessionHash) {
        await this._setSessionMapping(
          sessionHash,
          selectedAccount.accountId,
          selectedAccount.accountType
        )
        logger.info(
          `🎯 Created new sticky session mapping in group: ${selectedAccount.name} (${selectedAccount.accountId}, ${selectedAccount.accountType}) for session ${sessionHash}`
        )
      }

      // 更新使用统计
      await this.updateAccountUsageStats(selectedAccount.accountId, selectedAccount.accountType)

      logger.info(
        `🎯 Selected account from group ${group.name}: ${selectedAccount.name} (${selectedAccount.accountId}, ${selectedAccount.accountType}) with priority ${selectedAccount.priority} using strategy ${schedulingStrategy}`
      )

      return {
        accountId: selectedAccount.accountId,
        accountType: selectedAccount.accountType
      }
    } catch (error) {
      logger.error(`❌ Failed to select account from group ${groupId}:`, error)
      throw error
    }
  }

  // 🎯 专门选择CCR账户（仅限CCR前缀路由使用）
  async _selectCcrAccount(apiKeyData, sessionHash = null, effectiveModel = null) {
    try {
      // 1. 检查会话粘性
      if (sessionHash) {
        const mappedAccount = await this._getSessionMapping(sessionHash)
        if (mappedAccount && mappedAccount.accountType === 'ccr') {
          // 验证映射的CCR账户是否仍然可用
          const isAvailable = await this._isAccountAvailable(
            mappedAccount.accountId,
            mappedAccount.accountType,
            effectiveModel
          )
          if (isAvailable) {
            // 🚀 智能会话续期：续期 unified 映射键
            await this._extendSessionMappingTTL(sessionHash)
            logger.info(
              `🎯 Using sticky CCR session account: ${mappedAccount.accountId} for session ${sessionHash}`
            )
            return mappedAccount
          } else {
            logger.warn(
              `⚠️ Mapped CCR account ${mappedAccount.accountId} is no longer available, selecting new account`
            )
            await this._deleteSessionMapping(sessionHash)
          }
        }
      }

      // 2. 获取所有可用的CCR账户
      const availableCcrAccounts = await this._getAvailableCcrAccounts(effectiveModel)

      if (availableCcrAccounts.length === 0) {
        throw new Error(
          `No available CCR accounts support the requested model: ${effectiveModel || 'unspecified'}`
        )
      }

      // 3. 按优先级和最后使用时间排序
      const sortedAccounts = this._sortAccountsByPriority(availableCcrAccounts)
      const selectedAccount = sortedAccounts[0]

      // 4. 建立会话映射
      if (sessionHash) {
        await this._setSessionMapping(
          sessionHash,
          selectedAccount.accountId,
          selectedAccount.accountType
        )
        logger.info(
          `🎯 Created new sticky CCR session mapping: ${selectedAccount.name} (${selectedAccount.accountId}) for session ${sessionHash}`
        )
      }

      logger.info(
        `🎯 Selected CCR account: ${selectedAccount.name} (${selectedAccount.accountId}) with priority ${selectedAccount.priority} for API key ${apiKeyData.name}`
      )

      return {
        accountId: selectedAccount.accountId,
        accountType: selectedAccount.accountType
      }
    } catch (error) {
      logger.error('❌ Failed to select CCR account:', error)
      throw error
    }
  }

  // 📋 获取所有可用的CCR账户
  async _getAvailableCcrAccounts(requestedModel = null) {
    const availableAccounts = []

    try {
      const ccrAccounts = await ccrAccountService.getAllAccounts()
      logger.info(`📋 Found ${ccrAccounts.length} total CCR accounts for CCR-only selection`)

      for (const account of ccrAccounts) {
        logger.debug(
          `🔍 Checking CCR account: ${account.name} - isActive: ${account.isActive}, status: ${account.status}, accountType: ${account.accountType}, schedulable: ${account.schedulable}`
        )

        if (
          account.isActive === true &&
          account.status === 'active' &&
          account.accountType === 'shared' &&
          this._isSchedulable(account.schedulable)
        ) {
          // 检查模型支持
          if (!this._isModelSupportedByAccount(account, 'ccr', requestedModel)) {
            logger.debug(`CCR account ${account.name} does not support model ${requestedModel}`)
            continue
          }

          // 检查是否被限流或超额
          const isRateLimited = await ccrAccountService.isAccountRateLimited(account.id)
          const isQuotaExceeded = await ccrAccountService.isAccountQuotaExceeded(account.id)
          const isOverloaded = await ccrAccountService.isAccountOverloaded(account.id)

          if (!isRateLimited && !isQuotaExceeded && !isOverloaded) {
            availableAccounts.push({
              ...account,
              accountId: account.id,
              accountType: 'ccr',
              priority: parseInt(account.priority) || 50,
              lastUsedAt: account.lastUsedAt || '0'
            })
            logger.debug(`✅ Added CCR account to available pool: ${account.name}`)
          } else {
            logger.debug(
              `❌ CCR account ${account.name} not available - rateLimited: ${isRateLimited}, quotaExceeded: ${isQuotaExceeded}, overloaded: ${isOverloaded}`
            )
          }
        } else {
          logger.debug(
            `❌ CCR account ${account.name} not eligible - isActive: ${account.isActive}, status: ${account.status}, accountType: ${account.accountType}, schedulable: ${account.schedulable}`
          )
        }
      }

      logger.info(`📊 Total available CCR accounts: ${availableAccounts.length}`)
      return availableAccounts
    } catch (error) {
      logger.error('❌ Failed to get available CCR accounts:', error)
      return []
    }
  }
}

module.exports = new UnifiedClaudeScheduler()<|MERGE_RESOLUTION|>--- conflicted
+++ resolved
@@ -1,38 +1,15 @@
 const claudeAccountService = require('./claudeAccountService')
 const claudeConsoleAccountService = require('./claudeConsoleAccountService')
 const bedrockAccountService = require('./bedrockAccountService')
-<<<<<<< HEAD
-const geminiAccountService = require('./geminiAccountService')
-const openaiAccountService = require('./openaiAccountService')
-const azureOpenaiAccountService = require('./azureOpenaiAccountService')
-=======
 const ccrAccountService = require('./ccrAccountService')
->>>>>>> 1fdfce1e
 const accountGroupService = require('./accountGroupService')
-const database = require('../models/database')
+const redis = require('../models/redis')
 const logger = require('../utils/logger')
-<<<<<<< HEAD
-const config = require('../../config/config')
-=======
 const { parseVendorPrefixedModel } = require('../utils/modelHelper')
->>>>>>> 1fdfce1e
 
 class UnifiedClaudeScheduler {
   constructor() {
     this.SESSION_MAPPING_PREFIX = 'unified_claude_session_mapping:'
-    this.ROUND_ROBIN_KEY = 'scheduler:round_robin:index'
-    this.SEQUENTIAL_KEY = 'scheduler:sequential:position'
-    this.USAGE_STATS_PREFIX = 'scheduler:usage_stats:'
-
-    // 支持的调度策略
-    this.SUPPORTED_STRATEGIES = [
-      'round_robin',
-      'least_used',
-      'least_recent',
-      'random',
-      'weighted_random',
-      'sequential'
-    ]
   }
 
   // 🔧 辅助方法：检查账户是否可调度（兼容字符串和布尔值）
@@ -45,24 +22,6 @@
     return schedulable !== false && schedulable !== 'false'
   }
 
-<<<<<<< HEAD
-  // 🎯 获取系统默认调度策略
-  async _getSystemDefaultStrategy() {
-    try {
-      // 首先尝试从Redis获取动态配置
-      const systemConfig = await database.getSystemSchedulingConfig()
-      if (systemConfig && systemConfig.defaultStrategy) {
-        return systemConfig.defaultStrategy
-      }
-
-      // 回退到配置文件中的默认值
-      return config.scheduling?.defaultStrategy || 'least_recent'
-    } catch (error) {
-      logger.debug('Failed to get system scheduling config, using fallback:', error)
-      // 出错时使用配置文件默认值或硬编码默认值
-      return config.scheduling?.defaultStrategy || 'least_recent'
-    }
-=======
   // 🔍 检查账户是否支持请求的模型
   _isModelSupportedByAccount(account, accountType, requestedModel, context = '') {
     if (!requestedModel) {
@@ -160,7 +119,6 @@
     }
 
     return true
->>>>>>> 1fdfce1e
   }
 
   // 🎯 统一调度Claude账号（官方和Console）
@@ -200,7 +158,7 @@
         }
 
         // 普通专属账户
-        const boundAccount = await database.getClaudeAccount(apiKeyData.claudeAccountId)
+        const boundAccount = await redis.getClaudeAccount(apiKeyData.claudeAccountId)
         if (boundAccount && boundAccount.isActive === 'true' && boundAccount.status !== 'error') {
           const isRateLimited = await claudeAccountService.isAccountRateLimited(boundAccount.id)
           if (isRateLimited) {
@@ -284,70 +242,7 @@
         }
       }
 
-<<<<<<< HEAD
-      // 4. 检查Gemini账户绑定
-      if (apiKeyData.geminiAccountId) {
-        const boundGeminiAccount = await geminiAccountService.getAccount(apiKeyData.geminiAccountId)
-        if (boundGeminiAccount && boundGeminiAccount.isActive === true) {
-          logger.info(
-            `🎯 Using bound dedicated Gemini account: ${boundGeminiAccount.name} (${apiKeyData.geminiAccountId}) for API key ${apiKeyData.name}`
-          )
-          return {
-            accountId: apiKeyData.geminiAccountId,
-            accountType: 'gemini'
-          }
-        } else {
-          logger.warn(
-            `⚠️ Bound Gemini account ${apiKeyData.geminiAccountId} is not available, falling back to pool`
-          )
-        }
-      }
-
-      // 5. 检查OpenAI账户绑定
-      if (apiKeyData.openaiAccountId) {
-        const boundOpenAIAccountResult = await openaiAccountService.getAccount(
-          apiKeyData.openaiAccountId
-        )
-        if (boundOpenAIAccountResult.success && boundOpenAIAccountResult.data.isActive === true) {
-          logger.info(
-            `🎯 Using bound dedicated OpenAI account: ${boundOpenAIAccountResult.data.name} (${apiKeyData.openaiAccountId}) for API key ${apiKeyData.name}`
-          )
-          return {
-            accountId: apiKeyData.openaiAccountId,
-            accountType: 'openai'
-          }
-        } else {
-          logger.warn(
-            `⚠️ Bound OpenAI account ${apiKeyData.openaiAccountId} is not available, falling back to pool`
-          )
-        }
-      }
-
-      // 6. 检查Azure OpenAI账户绑定
-      if (apiKeyData.azureOpenaiAccountId) {
-        const boundAzureOpenAIAccountResult = await azureOpenaiAccountService.getAccount(
-          apiKeyData.azureOpenaiAccountId
-        )
-        if (
-          boundAzureOpenAIAccountResult.success &&
-          boundAzureOpenAIAccountResult.data.isActive === true
-        ) {
-          logger.info(
-            `🎯 Using bound dedicated Azure OpenAI account: ${boundAzureOpenAIAccountResult.data.name} (${apiKeyData.azureOpenaiAccountId}) for API key ${apiKeyData.name}`
-          )
-          return {
-            accountId: apiKeyData.azureOpenaiAccountId,
-            accountType: 'azure-openai'
-          }
-        } else {
-          logger.warn(
-            `⚠️ Bound Azure OpenAI account ${apiKeyData.azureOpenaiAccountId} is not available, falling back to pool`
-          )
-        }
-      }
-=======
       // CCR 账户不支持绑定（仅通过 ccr, 前缀进行 CCR 路由）
->>>>>>> 1fdfce1e
 
       // 如果有会话哈希，检查是否有已映射的账户
       if (sessionHash) {
@@ -401,19 +296,8 @@
         }
       }
 
-      // 按优先级和调度策略排序（现在每个账户可以有自己的调度策略）
-      // 优先级：API Key调度策略 > 系统默认策略
-      const systemDefaultStrategy = await this._getSystemDefaultStrategy()
-      const defaultStrategy = apiKeyData.schedulingStrategy || systemDefaultStrategy
-
-      logger.info(
-        `🎯 Using scheduling strategy for API Key ${apiKeyData.name}: ${defaultStrategy} ${apiKeyData.schedulingStrategy ? '(from API Key config)' : '(system default)'}`
-      )
-
-      const sortedAccounts = await this._sortAccountsByPriorityAndStrategy(
-        availableAccounts,
-        defaultStrategy
-      )
+      // 按优先级和最后使用时间排序
+      const sortedAccounts = this._sortAccountsByPriority(availableAccounts)
 
       // 选择第一个账户
       const selectedAccount = sortedAccounts[0]
@@ -430,11 +314,8 @@
         )
       }
 
-      // 更新使用统计
-      await this.updateAccountUsageStats(selectedAccount.accountId, selectedAccount.accountType)
-
       logger.info(
-        `🎯 Selected account: ${selectedAccount.name} (${selectedAccount.accountId}, ${selectedAccount.accountType}) with priority ${selectedAccount.priority} using strategy ${selectedAccount.schedulingStrategy || defaultStrategy} for API key ${apiKeyData.name}`
+        `🎯 Selected account: ${selectedAccount.name} (${selectedAccount.accountId}, ${selectedAccount.accountType}) with priority ${selectedAccount.priority} for API key ${apiKeyData.name}`
       )
 
       return {
@@ -458,7 +339,7 @@
     // 如果API Key绑定了专属账户，优先返回
     // 1. 检查Claude OAuth账户绑定
     if (apiKeyData.claudeAccountId) {
-      const boundAccount = await database.getClaudeAccount(apiKeyData.claudeAccountId)
+      const boundAccount = await redis.getClaudeAccount(apiKeyData.claudeAccountId)
       if (
         boundAccount &&
         boundAccount.isActive === 'true' &&
@@ -490,14 +371,7 @@
               accountId: boundAccount.id,
               accountType: 'claude-official',
               priority: parseInt(boundAccount.priority) || 50,
-              lastUsedAt: boundAccount.lastUsedAt || '0',
-              // 包含调度策略字段
-              schedulingStrategy:
-                boundAccount.schedulingStrategy || (await this._getSystemDefaultStrategy()),
-              schedulingWeight: parseInt(boundAccount.schedulingWeight) || 1,
-              sequentialOrder: parseInt(boundAccount.sequentialOrder) || 1,
-              usageCount: parseInt(boundAccount.usageCount) || 0,
-              lastScheduledAt: boundAccount.lastScheduledAt || ''
+              lastUsedAt: boundAccount.lastUsedAt || '0'
             }
           ]
         }
@@ -547,14 +421,7 @@
               accountId: boundConsoleAccount.id,
               accountType: 'claude-console',
               priority: parseInt(boundConsoleAccount.priority) || 50,
-              lastUsedAt: boundConsoleAccount.lastUsedAt || '0',
-              // 包含调度策略字段
-              schedulingStrategy:
-                boundConsoleAccount.schedulingStrategy || (await this._getSystemDefaultStrategy()),
-              schedulingWeight: parseInt(boundConsoleAccount.schedulingWeight) || 1,
-              sequentialOrder: parseInt(boundConsoleAccount.sequentialOrder) || 1,
-              usageCount: parseInt(boundConsoleAccount.usageCount) || 0,
-              lastScheduledAt: boundConsoleAccount.lastScheduledAt || ''
+              lastUsedAt: boundConsoleAccount.lastUsedAt || '0'
             }
           ]
         }
@@ -584,15 +451,7 @@
             accountId: boundBedrockAccountResult.data.id,
             accountType: 'bedrock',
             priority: parseInt(boundBedrockAccountResult.data.priority) || 50,
-            lastUsedAt: boundBedrockAccountResult.data.lastUsedAt || '0',
-            // 包含调度策略字段
-            schedulingStrategy:
-              boundBedrockAccountResult.data.schedulingStrategy ||
-              (await this._getSystemDefaultStrategy()),
-            schedulingWeight: parseInt(boundBedrockAccountResult.data.schedulingWeight) || 1,
-            sequentialOrder: parseInt(boundBedrockAccountResult.data.sequentialOrder) || 1,
-            usageCount: parseInt(boundBedrockAccountResult.data.usageCount) || 0,
-            lastScheduledAt: boundBedrockAccountResult.data.lastScheduledAt || ''
+            lastUsedAt: boundBedrockAccountResult.data.lastUsedAt || '0'
           }
         ]
       } else {
@@ -602,103 +461,8 @@
       }
     }
 
-    // 4. 检查Gemini账户绑定
-    if (apiKeyData.geminiAccountId) {
-      const boundGeminiAccount = await geminiAccountService.getAccount(apiKeyData.geminiAccountId)
-      if (boundGeminiAccount && boundGeminiAccount.isActive === true) {
-        logger.info(
-          `🎯 Using bound dedicated Gemini account: ${boundGeminiAccount.name} (${apiKeyData.geminiAccountId})`
-        )
-        return [
-          {
-            ...boundGeminiAccount,
-            accountId: boundGeminiAccount.id,
-            accountType: 'gemini',
-            priority: parseInt(boundGeminiAccount.priority) || 50,
-            lastUsedAt: boundGeminiAccount.lastUsedAt || '0',
-            // 包含调度策略字段
-            schedulingStrategy:
-              boundGeminiAccount.schedulingStrategy || (await this._getSystemDefaultStrategy()),
-            schedulingWeight: parseInt(boundGeminiAccount.schedulingWeight) || 1,
-            sequentialOrder: parseInt(boundGeminiAccount.sequentialOrder) || 1,
-            usageCount: parseInt(boundGeminiAccount.usageCount) || 0,
-            lastScheduledAt: boundGeminiAccount.lastScheduledAt || ''
-          }
-        ]
-      } else {
-        logger.warn(`⚠️ Bound Gemini account ${apiKeyData.geminiAccountId} is not available`)
-      }
-    }
-
-    // 5. 检查OpenAI账户绑定
-    if (apiKeyData.openaiAccountId) {
-      const boundOpenAIAccountResult = await openaiAccountService.getAccount(
-        apiKeyData.openaiAccountId
-      )
-      if (boundOpenAIAccountResult.success && boundOpenAIAccountResult.data.isActive === true) {
-        logger.info(
-          `🎯 Using bound dedicated OpenAI account: ${boundOpenAIAccountResult.data.name} (${apiKeyData.openaiAccountId})`
-        )
-        return [
-          {
-            ...boundOpenAIAccountResult.data,
-            accountId: boundOpenAIAccountResult.data.id,
-            accountType: 'openai',
-            priority: parseInt(boundOpenAIAccountResult.data.priority) || 50,
-            lastUsedAt: boundOpenAIAccountResult.data.lastUsedAt || '0',
-            // 包含调度策略字段
-            schedulingStrategy:
-              boundOpenAIAccountResult.data.schedulingStrategy ||
-              (await this._getSystemDefaultStrategy()),
-            schedulingWeight: parseInt(boundOpenAIAccountResult.data.schedulingWeight) || 1,
-            sequentialOrder: parseInt(boundOpenAIAccountResult.data.sequentialOrder) || 1,
-            usageCount: parseInt(boundOpenAIAccountResult.data.usageCount) || 0,
-            lastScheduledAt: boundOpenAIAccountResult.data.lastScheduledAt || ''
-          }
-        ]
-      } else {
-        logger.warn(`⚠️ Bound OpenAI account ${apiKeyData.openaiAccountId} is not available`)
-      }
-    }
-
-    // 6. 检查Azure OpenAI账户绑定
-    if (apiKeyData.azureOpenaiAccountId) {
-      const boundAzureOpenAIAccountResult = await azureOpenaiAccountService.getAccount(
-        apiKeyData.azureOpenaiAccountId
-      )
-      if (
-        boundAzureOpenAIAccountResult.success &&
-        boundAzureOpenAIAccountResult.data.isActive === true
-      ) {
-        logger.info(
-          `🎯 Using bound dedicated Azure OpenAI account: ${boundAzureOpenAIAccountResult.data.name} (${apiKeyData.azureOpenaiAccountId})`
-        )
-        return [
-          {
-            ...boundAzureOpenAIAccountResult.data,
-            accountId: boundAzureOpenAIAccountResult.data.id,
-            accountType: 'azure-openai',
-            priority: parseInt(boundAzureOpenAIAccountResult.data.priority) || 50,
-            lastUsedAt: boundAzureOpenAIAccountResult.data.lastUsedAt || '0',
-            // 包含调度策略字段
-            schedulingStrategy:
-              boundAzureOpenAIAccountResult.data.schedulingStrategy ||
-              (await this._getSystemDefaultStrategy()),
-            schedulingWeight: parseInt(boundAzureOpenAIAccountResult.data.schedulingWeight) || 1,
-            sequentialOrder: parseInt(boundAzureOpenAIAccountResult.data.sequentialOrder) || 1,
-            usageCount: parseInt(boundAzureOpenAIAccountResult.data.usageCount) || 0,
-            lastScheduledAt: boundAzureOpenAIAccountResult.data.lastScheduledAt || ''
-          }
-        ]
-      } else {
-        logger.warn(
-          `⚠️ Bound Azure OpenAI account ${apiKeyData.azureOpenaiAccountId} is not available`
-        )
-      }
-    }
-
     // 获取官方Claude账户（共享池）
-    const claudeAccounts = await database.getAllClaudeAccounts()
+    const claudeAccounts = await redis.getAllClaudeAccounts()
     for (const account of claudeAccounts) {
       if (
         account.isActive === 'true' &&
@@ -717,23 +481,6 @@
 
         // 检查是否被限流
         const isRateLimited = await claudeAccountService.isAccountRateLimited(account.id)
-<<<<<<< HEAD
-        if (!isRateLimited) {
-          availableAccounts.push({
-            ...account,
-            accountId: account.id,
-            accountType: 'claude-official',
-            priority: parseInt(account.priority) || 50, // 默认优先级50
-            lastUsedAt: account.lastUsedAt || '0',
-            // 包含调度策略字段
-            schedulingStrategy:
-              account.schedulingStrategy || (await this._getSystemDefaultStrategy()),
-            schedulingWeight: parseInt(account.schedulingWeight) || 1,
-            sequentialOrder: parseInt(account.sequentialOrder) || 1,
-            usageCount: parseInt(account.usageCount) || 0,
-            lastScheduledAt: account.lastScheduledAt || ''
-          })
-=======
         if (isRateLimited) {
           continue
         }
@@ -746,7 +493,6 @@
             )
             continue
           }
->>>>>>> 1fdfce1e
         }
 
         availableAccounts.push({
@@ -772,7 +518,7 @@
       if (
         account.isActive === true &&
         account.status === 'active' &&
-        (account.accountType === 'shared' || account.accountType === 'group') &&
+        account.accountType === 'shared' &&
         this._isSchedulable(account.schedulable)
       ) {
         // 检查是否可调度
@@ -802,14 +548,7 @@
             accountId: account.id,
             accountType: 'claude-console',
             priority: parseInt(account.priority) || 50,
-            lastUsedAt: account.lastUsedAt || '0',
-            // 包含调度策略字段
-            schedulingStrategy:
-              account.schedulingStrategy || (await this._getSystemDefaultStrategy()),
-            schedulingWeight: parseInt(account.schedulingWeight) || 1,
-            sequentialOrder: parseInt(account.sequentialOrder) || 1,
-            usageCount: parseInt(account.usageCount) || 0,
-            lastScheduledAt: account.lastScheduledAt || ''
+            lastUsedAt: account.lastUsedAt || '0'
           })
           logger.info(
             `✅ Added Claude Console account to available pool: ${account.name} (priority: ${account.priority})`
@@ -852,14 +591,7 @@
             accountId: account.id,
             accountType: 'bedrock',
             priority: parseInt(account.priority) || 50,
-            lastUsedAt: account.lastUsedAt || '0',
-            // 包含调度策略字段
-            schedulingStrategy:
-              account.schedulingStrategy || (await this._getSystemDefaultStrategy()),
-            schedulingWeight: parseInt(account.schedulingWeight) || 1,
-            sequentialOrder: parseInt(account.sequentialOrder) || 1,
-            usageCount: parseInt(account.usageCount) || 0,
-            lastScheduledAt: account.lastScheduledAt || ''
+            lastUsedAt: account.lastUsedAt || '0'
           })
           logger.info(
             `✅ Added Bedrock account to available pool: ${account.name} (priority: ${account.priority})`
@@ -872,17 +604,6 @@
       }
     }
 
-<<<<<<< HEAD
-    // 获取Gemini账户（共享池）
-    const geminiAccountsResult = await geminiAccountService.getAllAccounts()
-    if (geminiAccountsResult.success) {
-      const geminiAccounts = geminiAccountsResult.data
-      logger.info(`📋 Found ${geminiAccounts.length} total Gemini accounts`)
-
-      for (const account of geminiAccounts) {
-        logger.info(
-          `🔍 Checking Gemini account: ${account.name} - isActive: ${account.isActive}, accountType: ${account.accountType}, schedulable: ${account.schedulable}`
-=======
     // 获取CCR账户（共享池）- 仅当明确要求包含时
     if (includeCcr) {
       const ccrAccounts = await ccrAccountService.getAllAccounts()
@@ -891,124 +612,10 @@
       for (const account of ccrAccounts) {
         logger.info(
           `🔍 Checking CCR account: ${account.name} - isActive: ${account.isActive}, status: ${account.status}, accountType: ${account.accountType}, schedulable: ${account.schedulable}`
->>>>>>> 1fdfce1e
         )
 
         if (
           account.isActive === true &&
-<<<<<<< HEAD
-          account.accountType === 'shared' &&
-          this._isSchedulable(account.schedulable)
-        ) {
-          // 检查是否被限流（如果Gemini支持限流检查）
-          // 目前假设Gemini账户不需要限流检查
-          availableAccounts.push({
-            ...account,
-            accountId: account.id,
-            accountType: 'gemini',
-            priority: parseInt(account.priority) || 50,
-            lastUsedAt: account.lastUsedAt || '0',
-            // 包含调度策略字段
-            schedulingStrategy:
-              account.schedulingStrategy || (await this._getSystemDefaultStrategy()),
-            schedulingWeight: parseInt(account.schedulingWeight) || 1,
-            sequentialOrder: parseInt(account.sequentialOrder) || 1,
-            usageCount: parseInt(account.usageCount) || 0,
-            lastScheduledAt: account.lastScheduledAt || ''
-          })
-          logger.info(
-            `✅ Added Gemini account to available pool: ${account.name} (priority: ${account.priority})`
-          )
-        } else {
-          logger.info(
-            `❌ Gemini account ${account.name} not eligible - isActive: ${account.isActive}, accountType: ${account.accountType}, schedulable: ${account.schedulable}`
-          )
-        }
-      }
-    }
-
-    // 获取OpenAI账户（共享池）
-    const openaiAccountsResult = await openaiAccountService.getAllAccounts()
-    if (openaiAccountsResult.success) {
-      const openaiAccounts = openaiAccountsResult.data
-      logger.info(`📋 Found ${openaiAccounts.length} total OpenAI accounts`)
-
-      for (const account of openaiAccounts) {
-        logger.info(
-          `🔍 Checking OpenAI account: ${account.name} - isActive: ${account.isActive}, accountType: ${account.accountType}, schedulable: ${account.schedulable}`
-        )
-
-        if (
-          account.isActive === true &&
-          account.accountType === 'shared' &&
-          this._isSchedulable(account.schedulable)
-        ) {
-          // 检查是否被限流（如果OpenAI支持限流检查）
-          // 目前假设OpenAI账户不需要限流检查
-          availableAccounts.push({
-            ...account,
-            accountId: account.id,
-            accountType: 'openai',
-            priority: parseInt(account.priority) || 50,
-            lastUsedAt: account.lastUsedAt || '0',
-            // 包含调度策略字段
-            schedulingStrategy:
-              account.schedulingStrategy || (await this._getSystemDefaultStrategy()),
-            schedulingWeight: parseInt(account.schedulingWeight) || 1,
-            sequentialOrder: parseInt(account.sequentialOrder) || 1,
-            usageCount: parseInt(account.usageCount) || 0,
-            lastScheduledAt: account.lastScheduledAt || ''
-          })
-          logger.info(
-            `✅ Added OpenAI account to available pool: ${account.name} (priority: ${account.priority})`
-          )
-        } else {
-          logger.info(
-            `❌ OpenAI account ${account.name} not eligible - isActive: ${account.isActive}, accountType: ${account.accountType}, schedulable: ${account.schedulable}`
-          )
-        }
-      }
-    }
-
-    // 获取Azure OpenAI账户（共享池）
-    const azureOpenaiAccountsResult = await azureOpenaiAccountService.getAllAccounts()
-    if (azureOpenaiAccountsResult.success) {
-      const azureOpenaiAccounts = azureOpenaiAccountsResult.data
-      logger.info(`📋 Found ${azureOpenaiAccounts.length} total Azure OpenAI accounts`)
-
-      for (const account of azureOpenaiAccounts) {
-        logger.info(
-          `🔍 Checking Azure OpenAI account: ${account.name} - isActive: ${account.isActive}, accountType: ${account.accountType}, schedulable: ${account.schedulable}`
-        )
-
-        if (
-          account.isActive === true &&
-          account.accountType === 'shared' &&
-          this._isSchedulable(account.schedulable)
-        ) {
-          // 检查是否被限流（如果Azure OpenAI支持限流检查）
-          // 目前假设Azure OpenAI账户不需要限流检查
-          availableAccounts.push({
-            ...account,
-            accountId: account.id,
-            accountType: 'azure-openai',
-            priority: parseInt(account.priority) || 50,
-            lastUsedAt: account.lastUsedAt || '0',
-            // 包含调度策略字段
-            schedulingStrategy:
-              account.schedulingStrategy || (await this._getSystemDefaultStrategy()),
-            schedulingWeight: parseInt(account.schedulingWeight) || 1,
-            sequentialOrder: parseInt(account.sequentialOrder) || 1,
-            usageCount: parseInt(account.usageCount) || 0,
-            lastScheduledAt: account.lastScheduledAt || ''
-          })
-          logger.info(
-            `✅ Added Azure OpenAI account to available pool: ${account.name} (priority: ${account.priority})`
-          )
-        } else {
-          logger.info(
-            `❌ Azure OpenAI account ${account.name} not eligible - isActive: ${account.isActive}, accountType: ${account.accountType}, schedulable: ${account.schedulable}`
-=======
           account.status === 'active' &&
           account.accountType === 'shared' &&
           this._isSchedulable(account.schedulable)
@@ -1044,465 +651,36 @@
         } else {
           logger.info(
             `❌ CCR account ${account.name} not eligible - isActive: ${account.isActive}, status: ${account.status}, accountType: ${account.accountType}, schedulable: ${account.schedulable}`
->>>>>>> 1fdfce1e
           )
         }
       }
     }
 
     logger.info(
-<<<<<<< HEAD
-      `📊 Total available accounts: ${availableAccounts.length} (Claude: ${availableAccounts.filter((a) => a.accountType === 'claude-official').length}, Console: ${availableAccounts.filter((a) => a.accountType === 'claude-console').length}, Bedrock: ${availableAccounts.filter((a) => a.accountType === 'bedrock').length}, Gemini: ${availableAccounts.filter((a) => a.accountType === 'gemini').length}, OpenAI: ${availableAccounts.filter((a) => a.accountType === 'openai').length}, Azure OpenAI: ${availableAccounts.filter((a) => a.accountType === 'azure-openai').length})`
-=======
       `📊 Total available accounts: ${availableAccounts.length} (Claude: ${availableAccounts.filter((a) => a.accountType === 'claude-official').length}, Console: ${availableAccounts.filter((a) => a.accountType === 'claude-console').length}, Bedrock: ${availableAccounts.filter((a) => a.accountType === 'bedrock').length}, CCR: ${availableAccounts.filter((a) => a.accountType === 'ccr').length})`
->>>>>>> 1fdfce1e
     )
     return availableAccounts
   }
 
-  // 📊 更新账户使用统计
-  async updateAccountUsageStats(accountId, accountType) {
-    try {
-      // 调用相应服务的recordAccountUsage方法以正确更新调度字段
-      if (accountType === 'claude-official') {
-        await claudeAccountService.recordAccountUsage(accountId)
-      } else if (accountType === 'claude-console') {
-        await claudeConsoleAccountService.recordAccountUsage(accountId)
-      } else if (accountType === 'bedrock') {
-        await bedrockAccountService.recordAccountUsage(accountId)
-      } else if (accountType === 'gemini') {
-        await geminiAccountService.recordAccountUsage(accountId)
-      } else if (accountType === 'openai') {
-        await openaiAccountService.recordAccountUsage(accountId)
-      } else if (accountType === 'azure-openai') {
-        await azureOpenaiAccountService.recordAccountUsage(accountId)
-      }
-
-      // 保持原有的统计逻辑用于调度器内部统计
-      const client = database.getClientSafe()
-      const statsKey = `${this.USAGE_STATS_PREFIX}${accountType}:${accountId}`
-
-      // 增加使用次数
-      await client.incr(statsKey)
-
-      // 设置过期时间为30天，避免统计数据无限增长
-      await client.expire(statsKey, 30 * 24 * 60 * 60)
-
-      logger.debug(`📊 Updated usage stats for account ${accountId} (${accountType})`)
-    } catch (error) {
-      logger.warn('⚠️ Failed to update account usage stats:', error)
-    }
-  }
-
-  // 📈 获取账户使用统计
-  async getAccountUsageCount(accountId, accountType) {
-    try {
-      const client = database.getClientSafe()
-      const statsKey = `${this.USAGE_STATS_PREFIX}${accountType}:${accountId}`
-      const count = await client.get(statsKey)
-      return parseInt(count) || 0
-    } catch (error) {
-      logger.warn('⚠️ Failed to get account usage stats:', error)
-      return 0
-    }
-  }
-
-  // 🔢 按优先级和调度策略排序账户（支持个别账户的自定义策略）
-  async _sortAccountsByPriorityAndStrategy(accounts, defaultStrategy = null) {
-    // 如果没有提供默认策略，从系统配置获取
-    if (!defaultStrategy) {
-      defaultStrategy = await this._getSystemDefaultStrategy()
-    }
-    // 按优先级分组
-    const groupsByPriority = {}
-    for (const account of accounts) {
-      const { priority } = account
-      if (!groupsByPriority[priority]) {
-        groupsByPriority[priority] = []
-      }
-      groupsByPriority[priority].push(account)
-    }
-
-    // 按优先级排序（数字越小优先级越高）
-    const sortedPriorities = Object.keys(groupsByPriority).sort((a, b) => parseInt(a) - parseInt(b))
-
-    const sortedAccounts = []
-
-    // 对每个优先级组应用调度策略（支持账户级别的策略）
-    for (const priority of sortedPriorities) {
-      const priorityAccounts = groupsByPriority[priority]
-
-      // 检查这个优先级组的账户是否有统一的调度策略
-      const strategies = priorityAccounts.map((acc) => acc.schedulingStrategy || defaultStrategy)
-      const uniqueStrategies = [...new Set(strategies)]
-
-      if (uniqueStrategies.length === 1) {
-        // 所有账户使用同一策略，可以统一处理
-        const strategy = uniqueStrategies[0]
-        logger.info(
-          `🎯 Applying ${strategy} strategy to ${priorityAccounts.length} accounts with priority ${priority}`
-        )
-
-        try {
-          const strategyAccounts = await this._applySchedulingStrategy(
-            priorityAccounts,
-            strategy,
-            priority
-          )
-          sortedAccounts.push(...strategyAccounts)
-        } catch (error) {
-          logger.error(`❌ Failed to apply strategy ${strategy} for priority ${priority}:`, error)
-          // 回退到默认策略
-          const fallbackAccounts = await this._applySchedulingStrategy(
-            priorityAccounts,
-            'least_recent',
-            priority
-          )
-          sortedAccounts.push(...fallbackAccounts)
-        }
-      } else {
-        // 账户使用不同策略，需要分组处理
-        logger.info(
-          `🎯 Mixed strategies in priority ${priority}: ${uniqueStrategies.join(', ')}, applying account-level strategies`
-        )
-
-        const strategyGroups = {}
-        for (const account of priorityAccounts) {
-          const strategy = account.schedulingStrategy || defaultStrategy
-          if (!strategyGroups[strategy]) {
-            strategyGroups[strategy] = []
-          }
-          strategyGroups[strategy].push(account)
-        }
-
-        // 对每个策略组分别处理，然后合并结果
-        const strategyResults = []
-        for (const [strategy, strategyAccounts] of Object.entries(strategyGroups)) {
-          try {
-            const processedAccounts = await this._applySchedulingStrategy(
-              strategyAccounts,
-              strategy,
-              priority
-            )
-            strategyResults.push({
-              strategy,
-              accounts: processedAccounts,
-              weight: strategyAccounts.length
-            })
-          } catch (error) {
-            logger.error(`❌ Failed to apply strategy ${strategy}:`, error)
-            const fallbackAccounts = await this._applySchedulingStrategy(
-              strategyAccounts,
-              'least_recent',
-              priority
-            )
-            strategyResults.push({
-              strategy: 'least_recent',
-              accounts: fallbackAccounts,
-              weight: strategyAccounts.length
-            })
-          }
-        }
-
-        // 按权重（账户数量）排序策略组，账户多的策略优先
-        strategyResults.sort((a, b) => b.weight - a.weight)
-
-        // 合并结果（权重高的策略组的第一个账户优先）
-        const maxLength = Math.max(...strategyResults.map((r) => r.accounts.length))
-        for (let i = 0; i < maxLength; i++) {
-          for (const result of strategyResults) {
-            if (i < result.accounts.length) {
-              sortedAccounts.push(result.accounts[i])
-            }
-          }
-        }
-      }
-    }
-
-    return sortedAccounts
-  }
-
-  // 🔢 按优先级和调度策略排序账户（原有方法，保持向后兼容）
-  async _sortAccountsByPriority(accounts, strategy = null) {
-    // 如果没有提供策略，从系统配置获取
-    if (!strategy) {
-      strategy = await this._getSystemDefaultStrategy()
-    }
-
-    // 验证调度策略
-    if (!this.SUPPORTED_STRATEGIES.includes(strategy)) {
-      logger.warn(`⚠️ Unknown scheduling strategy: ${strategy}, falling back to system default`)
-      strategy = await this._getSystemDefaultStrategy()
-    }
-
-    // 按优先级分组
-    const groupsByPriority = {}
-    for (const account of accounts) {
-      const { priority } = account
-      if (!groupsByPriority[priority]) {
-        groupsByPriority[priority] = []
-      }
-      groupsByPriority[priority].push(account)
-    }
-
-    // 按优先级排序（数字越小优先级越高）
-    const sortedPriorities = Object.keys(groupsByPriority).sort((a, b) => parseInt(a) - parseInt(b))
-
-    const sortedAccounts = []
-
-    // 对每个优先级组应用调度策略
-    for (const priority of sortedPriorities) {
-      const priorityAccounts = groupsByPriority[priority]
-
-      logger.info(
-        `🎯 Applying ${strategy} strategy to ${priorityAccounts.length} accounts with priority ${priority}`
-      )
-
-      let strategyAccounts
-      try {
-        strategyAccounts = await this._applySchedulingStrategy(priorityAccounts, strategy, priority)
-      } catch (error) {
-        logger.error(`❌ Failed to apply strategy ${strategy} for priority ${priority}:`, error)
-        // 回退到默认策略
-        strategyAccounts = await this._applySchedulingStrategy(
-          priorityAccounts,
-          'least_recent',
-          priority
-        )
-      }
-
-      sortedAccounts.push(...strategyAccounts)
-    }
-
-    return sortedAccounts
-  }
-
-  // 🎯 应用调度策略
-  async _applySchedulingStrategy(accounts, strategy, priority = null) {
-    switch (strategy) {
-      case 'round_robin':
-        return await this._roundRobinStrategy(accounts, priority)
-      case 'least_used':
-        return await this._leastUsedStrategy(accounts)
-      case 'least_recent':
-        return this._leastRecentStrategy(accounts)
-      case 'random':
-        return this._randomStrategy(accounts)
-      case 'weighted_random':
-        return this._weightedRandomStrategy(accounts)
-      case 'sequential':
-        return await this._sequentialStrategy(accounts, priority)
-      default:
-        logger.warn(`⚠️ Unknown strategy: ${strategy}, using least_recent`)
-        return this._leastRecentStrategy(accounts)
-    }
-  }
-
-  // 🔄 轮询调度策略
-  async _roundRobinStrategy(accounts, priority = null) {
-    try {
-      const client = database.getClientSafe()
-
-      // 为每个优先级组使用独立的轮询键
-      const roundRobinKey =
-        priority !== null ? `${this.ROUND_ROBIN_KEY}:priority:${priority}` : this.ROUND_ROBIN_KEY
-
-      // 获取当前轮询索引
-      let currentIndex = await client.get(roundRobinKey)
-      currentIndex = parseInt(currentIndex) || 0
-
-      // 确保索引在有效范围内
-      const selectedIndex = currentIndex % accounts.length
-
-      // 更新索引为下一位置
-      const nextIndex = (currentIndex + 1) % accounts.length
-      await client.set(roundRobinKey, nextIndex)
-
-      // 将选中的账户移到首位
-      const selectedAccount = accounts[selectedIndex]
-      const reorderedAccounts = [selectedAccount, ...accounts.filter((_, i) => i !== selectedIndex)]
-
-      logger.info(
-        `🔄 Round robin selected index ${selectedIndex}: ${selectedAccount.name} (${selectedAccount.accountId})`
-      )
-
-      return reorderedAccounts
-    } catch (error) {
-      logger.error('❌ Round robin strategy failed:', error)
-      return this._leastRecentStrategy(accounts)
-    }
-  }
-
-  // 📊 最少使用调度策略
-  async _leastUsedStrategy(accounts) {
-    try {
-      // 获取所有账户的使用统计
-      const accountsWithUsage = await Promise.all(
-        accounts.map(async (account) => {
-          const usageCount = await this.getAccountUsageCount(account.accountId, account.accountType)
-          return {
-            ...account,
-            usageCount
-          }
-        })
-      )
-
-      // 按使用次数排序（最少使用的优先）
-      const sortedAccounts = accountsWithUsage.sort((a, b) => {
-        if (a.usageCount !== b.usageCount) {
-          return a.usageCount - b.usageCount
-        }
-        // 使用次数相同时，按最后使用时间排序
-        const aLastUsed = new Date(a.lastUsedAt || 0).getTime()
-        const bLastUsed = new Date(b.lastUsedAt || 0).getTime()
-        return aLastUsed - bLastUsed
-      })
-
-      logger.info(
-        `📊 Least used selected: ${sortedAccounts[0].name} (usage: ${sortedAccounts[0].usageCount})`
-      )
-
-      return sortedAccounts
-    } catch (error) {
-      logger.error('❌ Least used strategy failed:', error)
-      return this._leastRecentStrategy(accounts)
-    }
-  }
-
-  // ⏰ 最近最少使用调度策略（默认策略）
-  _leastRecentStrategy(accounts) {
-    const sortedAccounts = accounts.sort((a, b) => {
+  // 🔢 按优先级和最后使用时间排序账户
+  _sortAccountsByPriority(accounts) {
+    return accounts.sort((a, b) => {
+      // 首先按优先级排序（数字越小优先级越高）
+      if (a.priority !== b.priority) {
+        return a.priority - b.priority
+      }
+
+      // 优先级相同时，按最后使用时间排序（最久未使用的优先）
       const aLastUsed = new Date(a.lastUsedAt || 0).getTime()
       const bLastUsed = new Date(b.lastUsedAt || 0).getTime()
       return aLastUsed - bLastUsed
     })
-
-    logger.info(
-      `⏰ Least recent selected: ${sortedAccounts[0].name} (last used: ${sortedAccounts[0].lastUsedAt || 'never'})`
-    )
-
-    return sortedAccounts
-  }
-
-  // 🎲 随机调度策略
-  _randomStrategy(accounts) {
-    const shuffledAccounts = [...accounts]
-
-    // Fisher-Yates shuffle algorithm
-    for (let i = shuffledAccounts.length - 1; i > 0; i--) {
-      const j = Math.floor(Math.random() * (i + 1))
-      ;[shuffledAccounts[i], shuffledAccounts[j]] = [shuffledAccounts[j], shuffledAccounts[i]]
-    }
-
-    logger.info(
-      `🎲 Random selected: ${shuffledAccounts[0].name} (${shuffledAccounts[0].accountId})`
-    )
-
-    return shuffledAccounts
-  }
-
-  // ⚖️ 加权随机调度策略
-  _weightedRandomStrategy(accounts) {
-    try {
-      // 为每个账户分配权重（weight 字段，默认为1）
-      const accountsWithWeight = accounts.map((account) => ({
-        ...account,
-        weight: parseFloat(account.weight) || 1.0
-      }))
-
-      // 计算总权重
-      const totalWeight = accountsWithWeight.reduce((sum, account) => sum + account.weight, 0)
-
-      // 生成随机数
-      let random = Math.random() * totalWeight
-
-      // 根据权重选择账户
-      for (let i = 0; i < accountsWithWeight.length; i++) {
-        random -= accountsWithWeight[i].weight
-        if (random <= 0) {
-          const selectedAccount = accountsWithWeight[i]
-          // 将选中的账户移到首位
-          const reorderedAccounts = [
-            selectedAccount,
-            ...accountsWithWeight.filter((_, idx) => idx !== i)
-          ]
-
-          logger.info(
-            `⚖️ Weighted random selected: ${selectedAccount.name} (weight: ${selectedAccount.weight})`
-          )
-
-          return reorderedAccounts
-        }
-      }
-
-      // 如果没有选中（不应该发生），返回第一个
-      logger.info(`⚖️ Weighted random fallback to first: ${accountsWithWeight[0].name}`)
-      return accountsWithWeight
-    } catch (error) {
-      logger.error('❌ Weighted random strategy failed:', error)
-      return this._randomStrategy(accounts)
-    }
-  }
-
-  // 🔢 顺序调度策略
-  async _sequentialStrategy(accounts, priority = null) {
-    try {
-      // 按 sequentialOrder 字段排序
-      const sortedByOrder = accounts.sort((a, b) => {
-        const aOrder = parseInt(a.sequentialOrder) || Number.MAX_SAFE_INTEGER
-        const bOrder = parseInt(b.sequentialOrder) || Number.MAX_SAFE_INTEGER
-
-        if (aOrder !== bOrder) {
-          return aOrder - bOrder
-        }
-
-        // sequentialOrder 相同时，按账户ID排序保证一致性
-        return a.accountId.localeCompare(b.accountId)
-      })
-
-      const client = database.getClientSafe()
-
-      // 为每个优先级组使用独立的顺序键
-      const sequentialKey =
-        priority !== null ? `${this.SEQUENTIAL_KEY}:priority:${priority}` : this.SEQUENTIAL_KEY
-
-      // 获取当前位置
-      let currentPosition = await client.get(sequentialKey)
-      currentPosition = parseInt(currentPosition) || 0
-
-      // 确保位置在有效范围内
-      const selectedIndex = currentPosition % sortedByOrder.length
-
-      // 更新位置为下一个
-      const nextPosition = (currentPosition + 1) % sortedByOrder.length
-      await client.set(sequentialKey, nextPosition)
-
-      // 将选中的账户移到首位
-      const selectedAccount = sortedByOrder[selectedIndex]
-      const reorderedAccounts = [
-        selectedAccount,
-        ...sortedByOrder.filter((_, i) => i !== selectedIndex)
-      ]
-
-      logger.info(
-        `🔢 Sequential selected position ${selectedIndex}: ${selectedAccount.name} (order: ${selectedAccount.sequentialOrder || 'undefined'})`
-      )
-
-      return reorderedAccounts
-    } catch (error) {
-      logger.error('❌ Sequential strategy failed:', error)
-      return this._leastRecentStrategy(accounts)
-    }
   }
 
   // 🔍 检查账户是否可用
   async _isAccountAvailable(accountId, accountType, requestedModel = null) {
     try {
       if (accountType === 'claude-official') {
-<<<<<<< HEAD
-        const account = await database.getClaudeAccount(accountId)
-        if (!account || account.isActive !== 'true' || account.status === 'error') {
-=======
         const account = await redis.getClaudeAccount(accountId)
         if (
           !account ||
@@ -1510,7 +688,6 @@
           account.status === 'error' ||
           account.status === 'temp_error'
         ) {
->>>>>>> 1fdfce1e
           return false
         }
         // 检查是否可调度
@@ -1616,43 +793,6 @@
         }
         // Bedrock账户暂不需要限流检查，因为AWS管理限流
         return true
-<<<<<<< HEAD
-      } else if (accountType === 'gemini') {
-        const account = await geminiAccountService.getAccount(accountId)
-        if (!account || !account.isActive) {
-          return false
-        }
-        // 检查是否可调度
-        if (!this._isSchedulable(account.schedulable)) {
-          logger.info(`🚫 Gemini account ${accountId} is not schedulable`)
-          return false
-        }
-        // Gemini账户暂不需要限流检查
-        return true
-      } else if (accountType === 'openai') {
-        const accountResult = await openaiAccountService.getAccount(accountId)
-        if (!accountResult.success || !accountResult.data.isActive) {
-          return false
-        }
-        // 检查是否可调度
-        if (!this._isSchedulable(accountResult.data.schedulable)) {
-          logger.info(`🚫 OpenAI account ${accountId} is not schedulable`)
-          return false
-        }
-        // OpenAI账户暂不需要限流检查
-        return true
-      } else if (accountType === 'azure-openai') {
-        const accountResult = await azureOpenaiAccountService.getAccount(accountId)
-        if (!accountResult.success || !accountResult.data.isActive) {
-          return false
-        }
-        // 检查是否可调度
-        if (!this._isSchedulable(accountResult.data.schedulable)) {
-          logger.info(`🚫 Azure OpenAI account ${accountId} is not schedulable`)
-          return false
-        }
-        // Azure OpenAI账户暂不需要限流检查
-=======
       } else if (accountType === 'ccr') {
         const account = await ccrAccountService.getAccount(accountId)
         if (!account || !account.isActive) {
@@ -1698,7 +838,6 @@
         if (await ccrAccountService.isAccountOverloaded(accountId)) {
           return false
         }
->>>>>>> 1fdfce1e
         return true
       }
       return false
@@ -1710,7 +849,7 @@
 
   // 🔗 获取会话映射
   async _getSessionMapping(sessionHash) {
-    const client = database.getClientSafe()
+    const client = redis.getClientSafe()
     const mappingData = await client.get(`${this.SESSION_MAPPING_PREFIX}${sessionHash}`)
 
     if (mappingData) {
@@ -1727,7 +866,7 @@
 
   // 💾 设置会话映射
   async _setSessionMapping(sessionHash, accountId, accountType) {
-    const client = database.getClientSafe()
+    const client = redis.getClientSafe()
     const mappingData = JSON.stringify({ accountId, accountType })
     // 依据配置设置TTL（小时）
     const appConfig = require('../../config/config')
@@ -1738,7 +877,7 @@
 
   // 🗑️ 删除会话映射
   async _deleteSessionMapping(sessionHash) {
-    const client = database.getClientSafe()
+    const client = redis.getClientSafe()
     await client.del(`${this.SESSION_MAPPING_PREFIX}${sessionHash}`)
   }
 
@@ -1992,7 +1131,7 @@
         // 根据平台类型获取账户
         if (group.platform === 'claude') {
           // 先尝试官方账户
-          account = await database.getClaudeAccount(memberId)
+          account = await redis.getClaudeAccount(memberId)
           if (account?.id) {
             accountType = 'claude-official'
           } else {
@@ -2072,17 +1211,8 @@
         throw new Error(`No available accounts in group ${group.name}`)
       }
 
-      // 使用分组的调度策略，如果分组没有配置则使用系统默认策略
-      const schedulingStrategy =
-        group.schedulingStrategy || (await this._getSystemDefaultStrategy())
-      logger.info(
-        `🎯 Using scheduling strategy for Claude group ${group.name}: ${schedulingStrategy} ${group.schedulingStrategy ? '(from group config)' : '(system default)'}`
-      )
-
-      const sortedAccounts = await this._sortAccountsByPriorityAndStrategy(
-        availableAccounts,
-        schedulingStrategy
-      )
+      // 使用现有的优先级排序逻辑
+      const sortedAccounts = this._sortAccountsByPriority(availableAccounts)
 
       // 选择第一个账户
       const selectedAccount = sortedAccounts[0]
@@ -2099,11 +1229,8 @@
         )
       }
 
-      // 更新使用统计
-      await this.updateAccountUsageStats(selectedAccount.accountId, selectedAccount.accountType)
-
       logger.info(
-        `🎯 Selected account from group ${group.name}: ${selectedAccount.name} (${selectedAccount.accountId}, ${selectedAccount.accountType}) with priority ${selectedAccount.priority} using strategy ${schedulingStrategy}`
+        `🎯 Selected account from group ${group.name}: ${selectedAccount.name} (${selectedAccount.accountId}, ${selectedAccount.accountType}) with priority ${selectedAccount.priority}`
       )
 
       return {
