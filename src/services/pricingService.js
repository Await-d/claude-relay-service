--- conflicted
+++ resolved
@@ -30,7 +30,6 @@
       'claude-opus-4-1-20250805': 0.00003,
       'claude-opus-4': 0.00003,
       'claude-opus-4-20250514': 0.00003,
-      'claude-opus-4-20250514[1M]': 0.00003, // 1M上下文版本
       'claude-3-opus': 0.00003,
       'claude-3-opus-latest': 0.00003,
       'claude-3-opus-20240229': 0.00003,
@@ -47,10 +46,6 @@
       'claude-sonnet-3-7': 0.000006,
       'claude-sonnet-4': 0.000006,
       'claude-sonnet-4-20250514': 0.000006,
-<<<<<<< HEAD
-      'claude-sonnet-4-20250514[1M]': 0.000006, // 1M上下文版本
-=======
->>>>>>> 1fdfce1e
 
       // Haiku 系列: $1.6/MTok
       'claude-3-5-haiku': 0.0000016,
@@ -62,17 +57,6 @@
       'claude-haiku-3-5': 0.0000016
     }
 
-<<<<<<< HEAD
-    this.longContextPricing = {
-      'claude-sonnet-4-20250514[1m]': {
-        input: 0.000006,
-        output: 0.0000225
-      },
-      'claude-sonnet-4-20250514[1M]': {
-        input: 0.000006,
-        output: 0.0000225
-      }
-=======
     // 硬编码的 1M 上下文模型价格（美元/token）
     // 当总输入 tokens 超过 200k 时使用这些价格
     this.longContextPricing = {
@@ -82,7 +66,6 @@
         output: 0.0000225 // $22.50/MTok
       }
       // 未来可以添加更多 1M 模型的价格
->>>>>>> 1fdfce1e
     }
   }
 
@@ -279,25 +262,7 @@
     // 尝试直接匹配
     if (this.pricingData[modelName]) {
       logger.debug(`💰 Found exact pricing match for ${modelName}`)
-<<<<<<< HEAD
-      return this.ensureCachePricing(this.pricingData[modelName])
-    }
-
-    // 对于带有 1M 后缀的模型，尝试使用基础模型定价（兼容大小写）
-    if (/\[1m\]$/i.test(modelName)) {
-      const baseModel = modelName.replace(/\[1m\]$/i, '')
-      if (this.pricingData[baseModel]) {
-        logger.debug(`💰 Found pricing for ${modelName} using base model: ${baseModel}`)
-        return this.ensureCachePricing(this.pricingData[baseModel])
-      }
-    }
-
-    if (modelName === 'gpt-5-codex' && this.pricingData['gpt-5']) {
-      logger.info('💰 Using gpt-5 pricing as fallback for gpt-5-codex')
-      return this.ensureCachePricing(this.pricingData['gpt-5'])
-=======
       return this.pricingData[modelName]
->>>>>>> 1fdfce1e
     }
 
     // 特殊处理：gpt-5-codex 回退到 gpt-5
@@ -318,7 +283,7 @@
         logger.debug(
           `💰 Found pricing for ${modelName} by removing region prefix: ${withoutRegion}`
         )
-        return this.ensureCachePricing(this.pricingData[withoutRegion])
+        return this.pricingData[withoutRegion]
       }
     }
 
@@ -329,7 +294,7 @@
       const normalizedKey = key.toLowerCase().replace(/[_-]/g, '')
       if (normalizedKey.includes(normalizedModel) || normalizedModel.includes(normalizedKey)) {
         logger.debug(`💰 Found pricing for ${modelName} using fuzzy match: ${key}`)
-        return this.ensureCachePricing(value)
+        return value
       }
     }
 
@@ -341,7 +306,7 @@
       for (const [key, value] of Object.entries(this.pricingData)) {
         if (key.includes(coreModel) || key.replace('anthropic.', '').includes(coreModel)) {
           logger.debug(`💰 Found pricing for ${modelName} using Bedrock core model match: ${key}`)
-          return this.ensureCachePricing(value)
+          return value
         }
       }
     }
@@ -400,49 +365,7 @@
     return 0
   }
 
-  // 确保价格对象包含缓存价格
-  ensureCachePricing(pricing) {
-    if (!pricing) {
-      return pricing
-    }
-
-    // 如果缺少缓存价格，根据输入价格计算（缓存创建价格通常是输入价格的1.25倍，缓存读取是0.1倍）
-    if (!pricing.cache_creation_input_token_cost && pricing.input_cost_per_token) {
-      pricing.cache_creation_input_token_cost = pricing.input_cost_per_token * 1.25
-    }
-    if (!pricing.cache_read_input_token_cost && pricing.input_cost_per_token) {
-      pricing.cache_read_input_token_cost = pricing.input_cost_per_token * 0.1
-    }
-    return pricing
-  }
-
   // 计算使用费用
-<<<<<<< HEAD
-  calculateCost(usage = {}, modelName) {
-    const pricing = this.ensureCachePricing(this.getModelPricing(modelName))
-
-    const findLongContextPricing = (name) => {
-      if (!name) {
-        return null
-      }
-      if (this.longContextPricing[name]) {
-        return this.longContextPricing[name]
-      }
-      const lowerName = name.toLowerCase()
-      return this.longContextPricing[lowerName] || null
-    }
-
-    const longContextPricing = findLongContextPricing(modelName)
-    const totalInputTokens =
-      (usage.input_tokens || 0) +
-      (usage.cache_creation_input_tokens || 0) +
-      (usage.cache_read_input_tokens || 0)
-
-    const isLongContextModel = !!modelName && /\[1m\]$/i.test(modelName)
-    const isLongContextRequest = isLongContextModel && totalInputTokens > 200000
-    const useLongContextPricing = isLongContextRequest && !!longContextPricing
-
-=======
   calculateCost(usage, modelName) {
     // 检查是否为 1M 上下文模型
     const isLongContextModel = modelName && modelName.includes('[1m]')
@@ -477,7 +400,6 @@
 
     const pricing = this.getModelPricing(modelName)
 
->>>>>>> 1fdfce1e
     if (!pricing && !useLongContextPricing) {
       return {
         inputCost: 0,
@@ -496,19 +418,6 @@
     let outputCost = 0
 
     if (useLongContextPricing) {
-<<<<<<< HEAD
-      const resolvedLongPricing =
-        longContextPricing || this.longContextPricing[Object.keys(this.longContextPricing)[0]]
-
-      if (resolvedLongPricing) {
-        logger.info(
-          `💰 Using 1M context pricing for ${modelName}: input=$${resolvedLongPricing.input}/token, output=$${resolvedLongPricing.output}/token`
-        )
-        inputCost = (usage.input_tokens || 0) * resolvedLongPricing.input
-        outputCost = (usage.output_tokens || 0) * resolvedLongPricing.output
-      }
-    } else {
-=======
       // 使用 1M 上下文特殊价格（仅输入和输出价格改变）
       const longContextPrices =
         this.longContextPricing[modelName] ||
@@ -522,46 +431,41 @@
       )
     } else {
       // 使用正常价格
->>>>>>> 1fdfce1e
       inputCost = (usage.input_tokens || 0) * (pricing?.input_cost_per_token || 0)
       outputCost = (usage.output_tokens || 0) * (pricing?.output_cost_per_token || 0)
     }
 
-<<<<<<< HEAD
-=======
     // 缓存价格保持不变（即使对于 1M 模型）
->>>>>>> 1fdfce1e
     const cacheReadCost =
       (usage.cache_read_input_tokens || 0) * (pricing?.cache_read_input_token_cost || 0)
 
+    // 处理缓存创建费用：
+    // 1. 如果有详细的 cache_creation 对象，使用它
+    // 2. 否则使用总的 cache_creation_input_tokens（向后兼容）
     let ephemeral5mCost = 0
     let ephemeral1hCost = 0
     let cacheCreateCost = 0
 
     if (usage.cache_creation && typeof usage.cache_creation === 'object') {
+      // 有详细的缓存创建数据
       const ephemeral5mTokens = usage.cache_creation.ephemeral_5m_input_tokens || 0
       const ephemeral1hTokens = usage.cache_creation.ephemeral_1h_input_tokens || 0
 
-<<<<<<< HEAD
-=======
       // 5分钟缓存使用标准的 cache_creation_input_token_cost
->>>>>>> 1fdfce1e
       ephemeral5mCost = ephemeral5mTokens * (pricing?.cache_creation_input_token_cost || 0)
 
+      // 1小时缓存使用硬编码的价格
       const ephemeral1hPrice = this.getEphemeral1hPricing(modelName)
       ephemeral1hCost = ephemeral1hTokens * ephemeral1hPrice
 
+      // 总的缓存创建费用
       cacheCreateCost = ephemeral5mCost + ephemeral1hCost
     } else if (usage.cache_creation_input_tokens) {
+      // 旧格式，所有缓存创建 tokens 都按 5 分钟价格计算（向后兼容）
       cacheCreateCost =
         (usage.cache_creation_input_tokens || 0) * (pricing?.cache_creation_input_token_cost || 0)
       ephemeral5mCost = cacheCreateCost
     }
-
-    const totalCost = inputCost + outputCost + cacheCreateCost + cacheReadCost
-
-    const resolvedLongPricing =
-      longContextPricing || this.longContextPricing[Object.keys(this.longContextPricing)[0]]
 
     return {
       inputCost,
@@ -570,17 +474,6 @@
       cacheReadCost,
       ephemeral5mCost,
       ephemeral1hCost,
-<<<<<<< HEAD
-      totalCost,
-      hasPricing: !!pricing || useLongContextPricing,
-      isLongContextRequest,
-      pricing: {
-        input: useLongContextPricing
-          ? resolvedLongPricing?.input || 0
-          : pricing?.input_cost_per_token || 0,
-        output: useLongContextPricing
-          ? resolvedLongPricing?.output || 0
-=======
       totalCost: inputCost + outputCost + cacheCreateCost + cacheReadCost,
       hasPricing: true,
       isLongContextRequest,
@@ -596,7 +489,6 @@
               this.longContextPricing[modelName] ||
               this.longContextPricing[Object.keys(this.longContextPricing)[0]]
             )?.output || 0
->>>>>>> 1fdfce1e
           : pricing?.output_cost_per_token || 0,
         cacheCreate: pricing?.cache_creation_input_token_cost || 0,
         cacheRead: pricing?.cache_read_input_token_cost || 0,
