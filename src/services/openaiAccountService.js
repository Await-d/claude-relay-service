--- conflicted
+++ resolved
@@ -1,4 +1,4 @@
-const database = require('../models/database')
+const redisClient = require('../models/redis')
 const { v4: uuidv4 } = require('uuid')
 const crypto = require('crypto')
 const axios = require('axios')
@@ -532,13 +532,6 @@
       accountData.rateLimitDuration !== undefined && accountData.rateLimitDuration !== null
         ? accountData.rateLimitDuration
         : 60,
-    // 新增调度策略字段
-    schedulingStrategy: accountData.schedulingStrategy || 'least_recent', // 调度策略
-    schedulingWeight: accountData.schedulingWeight || 1, // 调度权重 (1-10)
-    sequentialOrder: accountData.sequentialOrder || 1, // 顺序调度的顺序号
-    roundRobinIndex: 0, // 轮询索引，初始为0
-    usageCount: 0, // 使用计数，初始为0
-    lastScheduledAt: '', // 最后调度时间，初始为空
     // OAuth相关字段（加密存储）
     // ID Token 现在是可选的，如果没有提供会在首次刷新时自动获取
     idToken: oauthData.idToken && oauthData.idToken.trim() ? encrypt(oauthData.idToken) : '',
@@ -578,7 +571,7 @@
       typeof accountData.proxy === 'string' ? accountData.proxy : JSON.stringify(accountData.proxy)
   }
 
-  const client = database.getClientSafe()
+  const client = redisClient.getClientSafe()
   await client.hset(`${OPENAI_ACCOUNT_KEY_PREFIX}${accountId}`, account)
 
   // 如果是共享账户，添加到共享账户集合
@@ -592,7 +585,7 @@
 
 // 获取账户
 async function getAccount(accountId) {
-  const client = database.getClientSafe()
+  const client = redisClient.getClientSafe()
   const accountData = await client.hgetall(`${OPENAI_ACCOUNT_KEY_PREFIX}${accountId}`)
 
   if (!accountData || Object.keys(accountData).length === 0) {
@@ -669,22 +662,8 @@
       typeof updates.proxy === 'string' ? updates.proxy : JSON.stringify(updates.proxy)
   }
 
-  // 处理调度策略字段
-  if (updates.schedulingWeight !== undefined) {
-    updates.schedulingWeight = parseInt(updates.schedulingWeight) || 1
-  }
-  if (updates.sequentialOrder !== undefined) {
-    updates.sequentialOrder = parseInt(updates.sequentialOrder) || 1
-  }
-  if (updates.roundRobinIndex !== undefined) {
-    updates.roundRobinIndex = parseInt(updates.roundRobinIndex) || 0
-  }
-  if (updates.usageCount !== undefined) {
-    updates.usageCount = parseInt(updates.usageCount) || 0
-  }
-
   // 更新账户类型时处理共享账户集合
-  const client = database.getClientSafe()
+  const client = redisClient.getClientSafe()
   if (updates.accountType && updates.accountType !== existingAccount.accountType) {
     if (updates.accountType === 'shared') {
       await client.sadd(SHARED_OPENAI_ACCOUNTS_KEY, accountId)
@@ -720,7 +699,7 @@
   }
 
   // 从 Redis 删除
-  const client = database.getClientSafe()
+  const client = redisClient.getClientSafe()
   await client.del(`${OPENAI_ACCOUNT_KEY_PREFIX}${accountId}`)
 
   // 从共享账户集合中移除
@@ -743,7 +722,7 @@
 
 // 获取所有账户
 async function getAllAccounts() {
-  const client = database.getClientSafe()
+  const client = redisClient.getClientSafe()
   const keys = await client.keys(`${OPENAI_ACCOUNT_KEY_PREFIX}*`)
   const accounts = []
 
@@ -873,7 +852,7 @@
 // 选择可用账户（支持专属和共享账户）
 async function selectAvailableAccount(apiKeyId, sessionHash = null) {
   // 首先检查是否有粘性会话
-  const client = database.getClientSafe()
+  const client = redisClient.getClientSafe()
   if (sessionHash) {
     const mappedAccountId = await client.get(`${ACCOUNT_SESSION_MAPPING_PREFIX}${sessionHash}`)
 
@@ -974,44 +953,6 @@
   const updates = {
     rateLimitStatus: isLimited ? 'limited' : 'normal',
     rateLimitedAt: isLimited ? new Date().toISOString() : null,
-<<<<<<< HEAD
-    schedulable: isLimited ? 'false' : 'true'
-  }
-
-  if (isLimited) {
-    const hasReset = Number.isFinite(resetsInSeconds) && resetsInSeconds > 0
-    const resetSeconds = hasReset ? resetsInSeconds : 60 * 60
-    updates.rateLimitResetAt = new Date(Date.now() + resetSeconds * 1000).toISOString()
-  } else {
-    updates.rateLimitResetAt = null
-  }
-
-  await updateAccount(accountId, updates)
-  logger.info(
-    `Set rate limit status for OpenAI account ${accountId}: ${updates.rateLimitStatus}, schedulable: ${updates.schedulable}`
-  )
-}
-
-async function markAccountUnauthorized(accountId, reason = 'OpenAI账号认证失败（401错误）') {
-  const account = await getAccount(accountId)
-  if (!account) {
-    throw new Error('Account not found')
-  }
-
-  const now = new Date().toISOString()
-  const currentCount = parseInt(account.unauthorizedCount || '0', 10)
-  const unauthorizedCount = Number.isFinite(currentCount) ? currentCount + 1 : 1
-
-  await updateAccount(accountId, {
-    status: 'unauthorized',
-    schedulable: 'false',
-    errorMessage: reason,
-    unauthorizedAt: now,
-    unauthorizedCount: unauthorizedCount.toString()
-  })
-
-  logger.warn(`🚫 Marked OpenAI account ${account.name || accountId} as unauthorized: ${reason}`)
-=======
     // 限流时停止调度，解除限流时恢复调度
     schedulable: isLimited ? 'false' : 'true'
   }
@@ -1086,7 +1027,6 @@
   logger.warn(
     `🚫 Marked OpenAI account ${account.name || accountId} as unauthorized due to 401 error`
   )
->>>>>>> 1fdfce1e
 
   try {
     const webhookNotifier = require('../utils/webhookNotifier')
@@ -1099,13 +1039,6 @@
       reason,
       timestamp: now
     })
-<<<<<<< HEAD
-  } catch (error) {
-    logger.error('Failed to send unauthorized webhook notification:', error)
-  }
-}
-
-=======
     logger.info(
       `📢 Webhook notification sent for OpenAI account ${account.name} unauthorized state`
     )
@@ -1115,34 +1048,22 @@
 }
 
 // 🔄 重置账户所有异常状态
->>>>>>> 1fdfce1e
 async function resetAccountStatus(accountId) {
   const account = await getAccount(accountId)
   if (!account) {
     throw new Error('Account not found')
   }
 
-<<<<<<< HEAD
-  await updateAccount(accountId, {
-    status: account.accessToken ? 'active' : 'created',
-    schedulable: 'true',
-=======
   const updates = {
     // 根据是否有有效的 accessToken 来设置 status
     status: account.accessToken ? 'active' : 'created',
     // 恢复可调度状态
     schedulable: 'true',
     // 清除错误相关字段
->>>>>>> 1fdfce1e
     errorMessage: null,
     rateLimitedAt: null,
     rateLimitStatus: 'normal',
     rateLimitResetAt: null
-<<<<<<< HEAD
-  })
-
-  logger.info(`✅ Reset OpenAI account status for ${accountId}`)
-=======
   }
 
   await updateAccount(accountId, updates)
@@ -1166,7 +1087,6 @@
   }
 
   return { success: true, message: 'Account status reset successfully' }
->>>>>>> 1fdfce1e
 }
 
 // 切换账户调度状态
@@ -1258,59 +1178,6 @@
 // 为了兼容性，保留recordUsage作为updateAccountUsage的别名
 const recordUsage = updateAccountUsage
 
-<<<<<<< HEAD
-// 🔄 更新账户调度相关字段（用于调度算法）
-async function updateAccountSchedulingFields(accountId, updates) {
-  try {
-    const client = database.getClientSafe()
-    const accountKey = `${OPENAI_ACCOUNT_KEY_PREFIX}${accountId}`
-
-    // 将数字字段转换为字符串存储
-    const processedUpdates = {}
-    Object.keys(updates).forEach((key) => {
-      if (['schedulingWeight', 'sequentialOrder', 'roundRobinIndex', 'usageCount'].includes(key)) {
-        processedUpdates[key] = updates[key].toString()
-      } else {
-        processedUpdates[key] = updates[key]
-      }
-    })
-
-    // 添加更新时间
-    processedUpdates.updatedAt = new Date().toISOString()
-
-    await client.hmset(accountKey, processedUpdates)
-    logger.debug(`🔄 Updated OpenAI scheduling fields for account ${accountId}:`, updates)
-    return { success: true }
-  } catch (error) {
-    logger.error(`❌ Failed to update OpenAI scheduling fields for account ${accountId}:`, error)
-    throw error
-  }
-}
-
-// 🔢 增加账户使用计数并更新最后调度时间
-async function recordAccountUsage(accountId) {
-  try {
-    const client = database.getClientSafe()
-    const accountKey = `${OPENAI_ACCOUNT_KEY_PREFIX}${accountId}`
-
-    // 获取当前使用计数
-    const currentUsageCount = await client.hget(accountKey, 'usageCount')
-    const usageCount = parseInt(currentUsageCount || '0') + 1
-
-    // 更新使用计数和最后调度时间
-    await client.hmset(accountKey, {
-      usageCount: usageCount.toString(),
-      lastScheduledAt: new Date().toISOString(),
-      updatedAt: new Date().toISOString()
-    })
-
-    logger.debug(`🔢 Recorded usage for OpenAI account ${accountId}, new count: ${usageCount}`)
-    return { success: true, usageCount }
-  } catch (error) {
-    logger.error(`❌ Failed to record usage for OpenAI account ${accountId}:`, error)
-    throw error
-  }
-=======
 async function updateCodexUsageSnapshot(accountId, usageSnapshot) {
   if (!usageSnapshot || typeof usageSnapshot !== 'object') {
     return
@@ -1344,7 +1211,6 @@
 
   const client = redisClient.getClientSafe()
   await client.hset(`${OPENAI_ACCOUNT_KEY_PREFIX}${accountId}`, updates)
->>>>>>> 1fdfce1e
 }
 
 module.exports = {
@@ -1364,38 +1230,7 @@
   getAccountRateLimitInfo,
   updateAccountUsage,
   recordUsage, // 别名，指向updateAccountUsage
-<<<<<<< HEAD
-  // 新增调度相关方法
-  updateAccountSchedulingFields,
-  recordAccountUsage,
-  // 费用统计方法
-  getAccountCostStats: async (accountId, options = {}) => {
-    const AccountCostService = require('./accountCostService')
-    const { getAccount: _localGetAccount } = require('./openaiAccountService')
-
-    try {
-      if (!accountId) {
-        throw new Error('Account ID is required')
-      }
-
-      const accountData = await getAccount(accountId)
-      if (!accountData) {
-        throw new Error('Account not found')
-      }
-
-      const costStats = await AccountCostService.getAccountCostStats(accountId, 'openai', options)
-      costStats.accountName = accountData.name
-
-      return costStats
-    } catch (error) {
-      const _localLogger = require('../utils/logger')
-      _localLogger.error(`❌ Failed to get cost stats for OpenAI account ${accountId}:`, error)
-      throw error
-    }
-  },
-=======
   updateCodexUsageSnapshot,
->>>>>>> 1fdfce1e
   encrypt,
   decrypt,
   generateEncryptionKey,
