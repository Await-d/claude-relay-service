--- conflicted
+++ resolved
@@ -39,24 +39,6 @@
 
 // 转换 Gemini 响应到 OpenAI 格式
 function convertGeminiResponse(geminiResponse, model, stream = false) {
-  // 🔍 增强的输入验证
-  if (!geminiResponse) {
-    logger.warn('Empty Gemini response received')
-    return null
-  }
-
-  // 🚨 处理API错误响应
-  if (geminiResponse.error) {
-    const error = new Error(geminiResponse.error.message || 'Gemini API error')
-    error.status = geminiResponse.error.code === 'PERMISSION_DENIED' ? 403 : 400
-    error.error = {
-      message: geminiResponse.error.message || 'Gemini API error',
-      type: 'api_error',
-      code: geminiResponse.error.code || 'unknown'
-    }
-    throw error
-  }
-
   if (stream) {
     // 流式响应
     const candidate = geminiResponse.candidates?.[0]
@@ -65,15 +47,7 @@
     }
 
     const content = candidate.content?.parts?.[0]?.text || ''
-    // 🔧 改进的finishReason处理 - 支持更多v1beta格式
-    let { finishReason } = candidate
-    if (finishReason) {
-      finishReason = finishReason.toLowerCase()
-      // 标准化不同的结束原因格式
-      if (finishReason === 'finish_reason_stop' || finishReason === 'stop') {
-        finishReason = 'stop'
-      }
-    }
+    const finishReason = candidate.finishReason?.toLowerCase()
 
     return {
       id: `chatcmpl-${Date.now()}`,
@@ -91,30 +65,21 @@
       ]
     }
   } else {
-    // 非流式响应 - 增强的v1beta兼容性
+    // 非流式响应
     const candidate = geminiResponse.candidates?.[0]
     if (!candidate) {
-      // 🔧 更详细的错误信息，帮助调试v1beta问题
-      const errorMsg = geminiResponse.promptFeedback
-        ? `Gemini blocked request: ${geminiResponse.promptFeedback.blockReason || 'unknown reason'}`
-        : 'No response candidates from Gemini'
-      throw new Error(errorMsg)
+      throw new Error('No response from Gemini')
     }
 
     const content = candidate.content?.parts?.[0]?.text || ''
-    // 🔧 改进的finishReason处理
-    let finishReason = candidate.finishReason?.toLowerCase() || 'stop'
-    if (finishReason === 'finish_reason_stop') {
-      finishReason = 'stop'
-    }
-
-    // 计算 token 使用量 - 支持v1beta的不同响应格式
-    const usage = geminiResponse.usageMetadata ||
-      geminiResponse.usage || {
-        promptTokenCount: 0,
-        candidatesTokenCount: 0,
-        totalTokenCount: 0
-      }
+    const finishReason = candidate.finishReason?.toLowerCase() || 'stop'
+
+    // 计算 token 使用量
+    const usage = geminiResponse.usageMetadata || {
+      promptTokenCount: 0,
+      candidatesTokenCount: 0,
+      totalTokenCount: 0
+    }
 
     return {
       id: `chatcmpl-${Date.now()}`,
@@ -132,9 +97,9 @@
         }
       ],
       usage: {
-        prompt_tokens: usage.promptTokenCount || usage.prompt_tokens || 0,
-        completion_tokens: usage.candidatesTokenCount || usage.completion_tokens || 0,
-        total_tokens: usage.totalTokenCount || usage.total_tokens || 0
+        prompt_tokens: usage.promptTokenCount,
+        completion_tokens: usage.candidatesTokenCount,
+        total_tokens: usage.totalTokenCount
       }
     }
   }
@@ -175,33 +140,19 @@
         try {
           const data = JSON.parse(jsonData)
 
-          // 🔍 增强的错误检查：处理v1beta可能出现的异常数据结构
-          if (data.error) {
-            logger.error('Gemini API error in stream:', data.error)
-            yield `data: ${JSON.stringify({
-              error: {
-                message: data.error.message || 'Gemini API error',
-                type: 'api_error',
-                code: data.error.code || 'unknown'
-              }
-            })}\n\n`
-            continue
-          }
-
           // 更新使用量统计
           if (data.usageMetadata) {
             totalUsage = data.usageMetadata
           }
 
-          // 转换并发送响应 - 增加空响应处理
+          // 转换并发送响应
           const openaiResponse = convertGeminiResponse(data, model, true)
           if (openaiResponse) {
             yield `data: ${JSON.stringify(openaiResponse)}\n\n`
           }
 
-          // 检查是否结束 - 增强结束条件检测
-          const finishReason = data.candidates?.[0]?.finishReason
-          if (finishReason === 'STOP' || finishReason === 'FINISH_REASON_STOP') {
+          // 检查是否结束
+          if (data.candidates?.[0]?.finishReason === 'STOP') {
             // 记录使用量
             if (apiKeyId && totalUsage.totalTokenCount > 0) {
               await apiKeyService
@@ -223,12 +174,7 @@
             return
           }
         } catch (e) {
-          // 🔧 改进的JSON解析错误处理
-          logger.debug('Error parsing JSON line:', e.message, 'Line:', jsonData?.substring(0, 100))
-          // 对于无法解析的数据，尝试直接转发（某些情况下可能是原始SSE数据）
-          if (jsonData && !jsonData.includes('error')) {
-            logger.debug('Attempting to forward unparsed data as-is')
-          }
+          logger.debug('Error parsing JSON line:', e.message, 'Line:', jsonData)
         }
       }
     }
@@ -283,19 +229,17 @@
   signal,
   projectId,
   location = 'us-central1',
-  accountId = null,
-  integrationType = 'oauth',
-  baseUrl = '',
-  apiKey = '',
-  userAgent = ''
+  accountId = null
 }) {
   // 确保模型名称格式正确
   if (!model.startsWith('models/')) {
     model = `models/${model}`
   }
 
+  // 转换消息格式
   const { contents, systemInstruction } = convertMessagesToGemini(messages)
 
+  // 构建请求体
   const requestBody = {
     contents,
     generationConfig: {
@@ -309,56 +253,30 @@
     requestBody.systemInstruction = { parts: [{ text: systemInstruction }] }
   }
 
-  const isThirdParty = integrationType === 'third_party'
-  const headers = {
-    'Content-Type': 'application/json'
-  }
+  // 配置请求选项
   let apiUrl
-
-  if (isThirdParty) {
-    if (!baseUrl || !baseUrl.trim()) {
-      throw new Error('Base URL is required for third-party Gemini account')
-    }
-    if (!apiKey || !apiKey.trim()) {
-      throw new Error('API key is required for third-party Gemini account')
-    }
-
-    let normalizedBaseUrl = baseUrl.trim()
-    if (normalizedBaseUrl.endsWith('/')) {
-      normalizedBaseUrl = normalizedBaseUrl.slice(0, -1)
-    }
-
-    apiUrl = `${normalizedBaseUrl}/${model}:${stream ? 'streamGenerateContent' : 'generateContent'}`
-    headers.Authorization = `Bearer ${apiKey.trim()}`
-    headers['x-api-key'] = apiKey.trim()
-    if (userAgent) {
-      headers['User-Agent'] = userAgent
-    }
-    logger.debug(`Using third-party Gemini endpoint: ${apiUrl}`)
-  } else {
-    if (!accessToken) {
-      throw new Error('Access token is required for Gemini OAuth account')
-    }
-
-    if (projectId) {
-      apiUrl = `${GEMINI_API_BASE}/projects/${projectId}/locations/${location}/${model}:${stream ? 'streamGenerateContent' : 'generateContent'}?alt=sse`
-      logger.debug(`Using project-specific URL with projectId: ${projectId}, location: ${location}`)
-    } else {
-      apiUrl = `${GEMINI_API_BASE}/${model}:${stream ? 'streamGenerateContent' : 'generateContent'}?alt=sse`
-      logger.debug('Using standard URL without projectId')
-    }
-
-    headers.Authorization = `Bearer ${accessToken}`
+  if (projectId) {
+    // 使用项目特定的 URL 格式（Google Cloud/Workspace 账号）
+    apiUrl = `${GEMINI_API_BASE}/projects/${projectId}/locations/${location}/${model}:${stream ? 'streamGenerateContent' : 'generateContent'}?alt=sse`
+    logger.debug(`Using project-specific URL with projectId: ${projectId}, location: ${location}`)
+  } else {
+    // 使用标准 URL 格式（个人 Google 账号）
+    apiUrl = `${GEMINI_API_BASE}/${model}:${stream ? 'streamGenerateContent' : 'generateContent'}?alt=sse`
+    logger.debug('Using standard URL without projectId')
   }
 
   const axiosConfig = {
     method: 'POST',
     url: apiUrl,
-    headers,
+    headers: {
+      Authorization: `Bearer ${accessToken}`,
+      'Content-Type': 'application/json'
+    },
     data: requestBody,
     timeout: config.requestTimeout || 600000
   }
 
+  // 添加代理配置
   const proxyAgent = createProxyAgent(proxy)
   if (proxyAgent) {
     axiosConfig.httpsAgent = proxyAgent
@@ -367,6 +285,7 @@
     logger.debug('🌐 No proxy configured for Gemini API request')
   }
 
+  // 添加 AbortController 信号支持
   if (signal) {
     axiosConfig.signal = signal
     logger.debug('AbortController signal attached to request')
@@ -377,33 +296,36 @@
   }
 
   try {
-    logger.debug(`Sending request to Gemini API (${integrationType})`)
+    logger.debug('Sending request to Gemini API')
     const response = await axios(axiosConfig)
 
     if (stream) {
       return handleStreamResponse(response, model, apiKeyId, accountId)
-    }
-
-    const openaiResponse = convertGeminiResponse(response.data, model, false)
-
-    if (apiKeyId && openaiResponse.usage) {
-      await apiKeyService
-        .recordUsage(
-          apiKeyId,
-          openaiResponse.usage.prompt_tokens || 0,
-          openaiResponse.usage.completion_tokens || 0,
-          0,
-          0,
-          model,
-          accountId
-        )
-        .catch((error) => {
-          logger.error('❌ Failed to record Gemini usage:', error)
-        })
-    }
-
-    return openaiResponse
+    } else {
+      // 非流式响应
+      const openaiResponse = convertGeminiResponse(response.data, model, false)
+
+      // 记录使用量
+      if (apiKeyId && openaiResponse.usage) {
+        await apiKeyService
+          .recordUsage(
+            apiKeyId,
+            openaiResponse.usage.prompt_tokens || 0,
+            openaiResponse.usage.completion_tokens || 0,
+            0, // cacheCreateTokens
+            0, // cacheReadTokens
+            model,
+            accountId
+          )
+          .catch((error) => {
+            logger.error('❌ Failed to record Gemini usage:', error)
+          })
+      }
+
+      return openaiResponse
+    }
   } catch (error) {
+    // 检查是否是请求被中止
     if (error.name === 'CanceledError' || error.code === 'ECONNABORTED') {
       logger.info('Gemini request was aborted by client')
       const err = new Error('Request canceled by client')
@@ -418,6 +340,7 @@
 
     logger.error('Gemini API request failed:', error.response?.data || error.message)
 
+    // 转换错误格式
     if (error.response) {
       const geminiError = error.response.data?.error
       const err = new Error(geminiError?.message || 'Gemini API request failed')
@@ -441,66 +364,25 @@
 }
 
 // 获取可用模型列表
-async function getAvailableModels({
-  integrationType = 'oauth',
-  accessToken,
-  proxy,
-  projectId,
-  location = 'us-central1',
-  baseUrl = '',
-  apiKey = '',
-  userAgent = ''
-}) {
-  const isThirdParty = integrationType === 'third_party'
-  const headers = {}
+async function getAvailableModels(accessToken, proxy, projectId, location = 'us-central1') {
   let apiUrl
-
-  if (isThirdParty) {
-    if (!baseUrl || !baseUrl.trim() || !apiKey || !apiKey.trim()) {
-      logger.warn('Third-party Gemini account missing baseUrl or apiKey when listing models')
-      return []
-    }
-
-    let normalizedBaseUrl = baseUrl.trim()
-    if (normalizedBaseUrl.endsWith('/')) {
-      normalizedBaseUrl = normalizedBaseUrl.slice(0, -1)
-    }
-
-    apiUrl = `${normalizedBaseUrl}/models`
-    headers.Authorization = `Bearer ${apiKey.trim()}`
-    headers['x-api-key'] = apiKey.trim()
-    if (userAgent) {
-      headers['User-Agent'] = userAgent
-    }
-    logger.debug(`Fetching models from third-party Gemini endpoint: ${apiUrl}`)
-  } else {
-    if (!accessToken) {
-      throw new Error('Access token is required for Gemini OAuth account')
-    }
-
-    if (projectId) {
-      apiUrl = `${GEMINI_API_BASE}/projects/${projectId}/locations/${location}/models`
-      logger.debug(`Fetching models with projectId: ${projectId}, location: ${location}`)
-    } else {
-      apiUrl = `${GEMINI_API_BASE}/models`
-      logger.debug('Fetching models without projectId')
-    }
-
-    headers.Authorization = `Bearer ${accessToken}`
+  if (projectId) {
+    // 使用项目特定的 URL 格式
+    apiUrl = `${GEMINI_API_BASE}/projects/${projectId}/locations/${location}/models`
+    logger.debug(`Fetching models with projectId: ${projectId}, location: ${location}`)
+  } else {
+    // 使用标准 URL 格式
+    apiUrl = `${GEMINI_API_BASE}/models`
+    logger.debug('Fetching models without projectId')
   }
 
   const axiosConfig = {
     method: 'GET',
     url: apiUrl,
-<<<<<<< HEAD
-    headers,
-    timeout: 30000
-=======
     headers: {
       Authorization: `Bearer ${accessToken}`
     },
     timeout: config.requestTimeout || 600000
->>>>>>> 1fdfce1e
   }
 
   const proxyAgent = createProxyAgent(proxy)
@@ -517,6 +399,7 @@
     const response = await axios(axiosConfig)
     const models = response.data.models || []
 
+    // 转换为 OpenAI 格式
     return models
       .filter((model) => model.supportedGenerationMethods?.includes('generateContent'))
       .map((model) => ({
@@ -527,6 +410,7 @@
       }))
   } catch (error) {
     logger.error('Failed to get Gemini models:', error)
+    // 返回默认模型列表
     return [
       {
         id: 'gemini-2.0-flash-exp',
@@ -545,20 +429,20 @@
   accessToken,
   proxy,
   projectId,
-  location = 'us-central1',
-  integrationType = 'oauth',
-  baseUrl = '',
-  apiKey = '',
-  userAgent = ''
+  location = 'us-central1'
 }) {
+  // 确保模型名称格式正确
   if (!model.startsWith('models/')) {
     model = `models/${model}`
   }
 
+  // 转换内容格式 - 支持多种输入格式
   let requestBody
   if (Array.isArray(content)) {
+    // 如果content是数组，直接使用
     requestBody = { contents: content }
   } else if (typeof content === 'string') {
+    // 如果是字符串，转换为Gemini格式
     requestBody = {
       contents: [
         {
@@ -567,61 +451,41 @@
       ]
     }
   } else if (content.parts || content.role) {
+    // 如果已经是Gemini格式的单个content
     requestBody = { contents: [content] }
   } else {
+    // 其他情况，尝试直接使用
     requestBody = { contents: content }
   }
 
-  const isThirdParty = integrationType === 'third_party'
+  // 构建API URL - countTokens需要使用generativelanguage API
+  const GENERATIVE_API_BASE = 'https://generativelanguage.googleapis.com/v1beta'
   let apiUrl
-  const headers = {
-    'Content-Type': 'application/json'
-  }
-
-  if (isThirdParty) {
-    if (!baseUrl || !baseUrl.trim() || !apiKey || !apiKey.trim()) {
-      throw new Error('Third-party Gemini account requires baseUrl and apiKey for countTokens')
-    }
-
-    let normalizedBaseUrl = baseUrl.trim()
-    if (normalizedBaseUrl.endsWith('/')) {
-      normalizedBaseUrl = normalizedBaseUrl.slice(0, -1)
-    }
-
-    apiUrl = `${normalizedBaseUrl}/${model}:countTokens`
-    headers.Authorization = `Bearer ${apiKey.trim()}`
-    headers['x-api-key'] = apiKey.trim()
-    if (userAgent) {
-      headers['User-Agent'] = userAgent
-    }
-  } else {
-    if (!accessToken) {
-      throw new Error('Access token is required for Gemini OAuth account')
-    }
-
-    const GENERATIVE_API_BASE = 'https://generativelanguage.googleapis.com/v1beta'
-    if (projectId) {
-      apiUrl = `${GENERATIVE_API_BASE}/projects/${projectId}/locations/${location}/${model}:countTokens`
-      logger.debug(
-        `Using project-specific countTokens URL with projectId: ${projectId}, location: ${location}`
-      )
-    } else {
-      apiUrl = `${GENERATIVE_API_BASE}/${model}:countTokens`
-      logger.debug('Using standard countTokens URL without projectId')
-    }
-
-    headers.Authorization = `Bearer ${accessToken}`
-    headers['X-Goog-User-Project'] = projectId || undefined
+  if (projectId) {
+    // 使用项目特定的 URL 格式（Google Cloud/Workspace 账号）
+    apiUrl = `${GENERATIVE_API_BASE}/projects/${projectId}/locations/${location}/${model}:countTokens`
+    logger.debug(
+      `Using project-specific countTokens URL with projectId: ${projectId}, location: ${location}`
+    )
+  } else {
+    // 使用标准 URL 格式（个人 Google 账号）
+    apiUrl = `${GENERATIVE_API_BASE}/${model}:countTokens`
+    logger.debug('Using standard countTokens URL without projectId')
   }
 
   const axiosConfig = {
     method: 'POST',
     url: apiUrl,
-    headers,
+    headers: {
+      Authorization: `Bearer ${accessToken}`,
+      'Content-Type': 'application/json',
+      'X-Goog-User-Project': projectId || undefined
+    },
     data: requestBody,
     timeout: config.requestTimeout || 600000
   }
 
+  // 添加代理配置
   const proxyAgent = createProxyAgent(proxy)
   if (proxyAgent) {
     axiosConfig.httpsAgent = proxyAgent
@@ -637,17 +501,53 @@
     logger.debug(`Request body: ${JSON.stringify(requestBody, null, 2)}`)
     const response = await axios(axiosConfig)
 
+    // 返回符合Gemini API格式的响应
     return {
-      totalTokens: response.data.totalTokens || response.data.total_tokens || 0,
-      promptTokens: response.data.promptTokens || response.data.prompt_tokens || 0,
-      candidatesTokens: response.data.candidatesTokens || response.data.completion_tokens || 0
+      totalTokens: response.data.totalTokens || 0,
+      totalBillableCharacters: response.data.totalBillableCharacters || 0,
+      ...response.data
     }
   } catch (error) {
-    logger.error('Gemini countTokens API request failed:', {
+    logger.error(`Gemini countTokens API request failed for URL: ${apiUrl}`)
+    logger.error(
+      'Request config:',
+      JSON.stringify(
+        {
+          url: apiUrl,
+          headers: axiosConfig.headers,
+          data: requestBody
+        },
+        null,
+        2
+      )
+    )
+    logger.error('Error details:', error.response?.data || error.message)
+
+    // 转换错误格式
+    if (error.response) {
+      const geminiError = error.response.data?.error
+      const errorObj = new Error(
+        geminiError?.message ||
+          `Gemini countTokens API request failed (Status: ${error.response.status})`
+      )
+      errorObj.status = error.response.status
+      errorObj.error = {
+        message:
+          geminiError?.message ||
+          `Gemini countTokens API request failed (Status: ${error.response.status})`,
+        type: geminiError?.code || 'api_error',
+        code: geminiError?.code
+      }
+      throw errorObj
+    }
+
+    const errorObj = new Error(error.message)
+    errorObj.status = 500
+    errorObj.error = {
       message: error.message,
-      response: error.response?.data
-    })
-    throw error
+      type: 'network_error'
+    }
+    throw errorObj
   }
 }
 
