--- conflicted
+++ resolved
@@ -1,7 +1,7 @@
 const crypto = require('crypto')
 const { v4: uuidv4 } = require('uuid')
 const config = require('../../config/config')
-const database = require('../models/database')
+const redis = require('../models/redis')
 const logger = require('../utils/logger')
 
 class ApiKeyService {
@@ -88,7 +88,7 @@
     }
 
     // 保存API Key数据并建立哈希映射
-    await database.setApiKey(keyId, keyData, hashedKey)
+    await redis.setApiKey(keyId, keyData, hashedKey)
 
     logger.success(`🔑 Generated new API key: ${name} (${keyId})`)
 
@@ -140,7 +140,7 @@
       const hashedKey = this._hashApiKey(apiKey)
 
       // 通过哈希值直接查找API Key（性能优化）
-      const keyData = await database.findApiKeyByHash(hashedKey)
+      const keyData = await redis.findApiKeyByHash(hashedKey)
 
       if (!keyData) {
         return { valid: false, error: 'API key not found' }
@@ -204,19 +204,14 @@
       }
 
       // 获取使用统计（供返回数据使用）
-      const usage = await database.getUsageStats(keyData.id)
-
-<<<<<<< HEAD
-      // 获取当日费用统计
-      const dailyCost = await database.getDailyCost(keyData.id)
-=======
+      const usage = await redis.getUsageStats(keyData.id)
+
       // 获取费用统计
       const [dailyCost, costStats] = await Promise.all([
         redis.getDailyCost(keyData.id),
         redis.getCostStats(keyData.id)
       ])
       const totalCost = costStats?.total || 0
->>>>>>> 1fdfce1e
 
       // 更新最后使用时间（优化：只在实际API调用时更新，而不是验证时）
       // 注意：lastUsedAt的更新已移至recordUsage方法中
@@ -416,13 +411,8 @@
   // 📋 获取所有API Keys
   async getAllApiKeys(includeDeleted = false) {
     try {
-<<<<<<< HEAD
-      const apiKeys = await database.getAllApiKeys()
-      const client = database.getClientSafe()
-=======
       let apiKeys = await redis.getAllApiKeys()
       const client = redis.getClientSafe()
->>>>>>> 1fdfce1e
 
       // 默认过滤掉已删除的API Keys
       if (!includeDeleted) {
@@ -431,9 +421,6 @@
 
       // 为每个key添加使用统计和当前并发数
       for (const key of apiKeys) {
-<<<<<<< HEAD
-        key.usage = await database.getUsageStats(key.id)
-=======
         key.usage = await redis.getUsageStats(key.id)
         const costStats = await redis.getCostStats(key.id)
         // Add cost information to usage object for frontend compatibility
@@ -443,27 +430,17 @@
           key.usage.totalCost = costStats.total
         }
         key.totalCost = costStats ? costStats.total : 0
->>>>>>> 1fdfce1e
         key.tokenLimit = parseInt(key.tokenLimit)
         key.concurrencyLimit = parseInt(key.concurrencyLimit || 0)
         key.rateLimitWindow = parseInt(key.rateLimitWindow || 0)
         key.rateLimitRequests = parseInt(key.rateLimitRequests || 0)
-<<<<<<< HEAD
-        key.currentConcurrency = await database.getConcurrency(key.id)
-=======
         key.rateLimitCost = parseFloat(key.rateLimitCost || 0) // 新增：速率限制费用字段
         key.currentConcurrency = await redis.getConcurrency(key.id)
->>>>>>> 1fdfce1e
         key.isActive = key.isActive === 'true'
         key.enableModelRestriction = key.enableModelRestriction === 'true'
         key.enableClientRestriction = key.enableClientRestriction === 'true'
         key.permissions = key.permissions || 'all' // 兼容旧数据
         key.dailyCostLimit = parseFloat(key.dailyCostLimit || 0)
-<<<<<<< HEAD
-        key.dailyCost = (await database.getDailyCost(key.id)) || 0
-
-        // 获取当前时间窗口的请求次数和Token使用量
-=======
         key.totalCostLimit = parseFloat(key.totalCostLimit || 0)
         key.weeklyOpusCostLimit = parseFloat(key.weeklyOpusCostLimit || 0)
         key.dailyCost = (await redis.getDailyCost(key.id)) || 0
@@ -475,72 +452,44 @@
         key.activatedAt = key.activatedAt || null
 
         // 获取当前时间窗口的请求次数、Token使用量和费用
->>>>>>> 1fdfce1e
         if (key.rateLimitWindow > 0) {
           const requestCountKey = `rate_limit:requests:${key.id}`
           const tokenCountKey = `rate_limit:tokens:${key.id}`
           const costCountKey = `rate_limit:cost:${key.id}` // 新增：费用计数器
           const windowStartKey = `rate_limit:window_start:${key.id}`
 
-<<<<<<< HEAD
-          // 获取窗口开始时间
-=======
           key.currentWindowRequests = parseInt((await client.get(requestCountKey)) || '0')
           key.currentWindowTokens = parseInt((await client.get(tokenCountKey)) || '0')
           key.currentWindowCost = parseFloat((await client.get(costCountKey)) || '0') // 新增：当前窗口费用
 
           // 获取窗口开始时间和计算剩余时间
->>>>>>> 1fdfce1e
           const windowStart = await client.get(windowStartKey)
-          const now = Date.now()
-          const windowDuration = key.rateLimitWindow * 60 * 1000 // 转换为毫秒
-
           if (windowStart) {
+            const now = Date.now()
             const windowStartTime = parseInt(windowStart)
+            const windowDuration = key.rateLimitWindow * 60 * 1000 // 转换为毫秒
             const windowEndTime = windowStartTime + windowDuration
 
-            // 检查窗口是否已过期
-            if (now >= windowEndTime) {
-              // 窗口已过期，清理过期数据
-              try {
-                await client.del(windowStartKey)
-                await client.del(requestCountKey)
-                await client.del(tokenCountKey)
-                logger.debug(`🧹 Cleaned expired rate limit window for API Key: ${key.id}`)
-              } catch (cleanupError) {
-                logger.error(`❌ Failed to cleanup expired window for ${key.id}:`, cleanupError)
-              }
-
-              // 设置为窗口未开始状态
-              key.windowStartTime = null
-              key.windowEndTime = null
-              key.windowRemainingSeconds = null
-              key.currentWindowRequests = 0
-              key.currentWindowTokens = 0
-<<<<<<< HEAD
-            } else {
-              // 窗口仍然有效，获取实际计数
-              const [requestCount, tokenCount] = await Promise.all([
-                client.get(requestCountKey),
-                client.get(tokenCountKey)
-              ])
-
+            // 如果窗口还有效
+            if (now < windowEndTime) {
               key.windowStartTime = windowStartTime
               key.windowEndTime = windowEndTime
               key.windowRemainingSeconds = Math.max(0, Math.floor((windowEndTime - now) / 1000))
-              key.currentWindowRequests = parseInt(requestCount || '0')
-              key.currentWindowTokens = parseInt(tokenCount || '0')
-=======
+            } else {
+              // 窗口已过期，下次请求会重置
+              key.windowStartTime = null
+              key.windowEndTime = null
+              key.windowRemainingSeconds = 0
+              // 重置计数为0，因为窗口已过期
+              key.currentWindowRequests = 0
+              key.currentWindowTokens = 0
               key.currentWindowCost = 0 // 新增：重置费用
->>>>>>> 1fdfce1e
             }
           } else {
             // 窗口还未开始（没有任何请求）
             key.windowStartTime = null
             key.windowEndTime = null
             key.windowRemainingSeconds = null
-            key.currentWindowRequests = 0
-            key.currentWindowTokens = 0
           }
         } else {
           key.currentWindowRequests = 0
@@ -583,7 +532,7 @@
   // 📝 更新API Key
   async updateApiKey(keyId, updates) {
     try {
-      const keyData = await database.getApiKey(keyId)
+      const keyData = await redis.getApiKey(keyId)
       if (!keyData || Object.keys(keyData).length === 0) {
         throw new Error('API key not found')
       }
@@ -649,7 +598,7 @@
       updatedData.updatedAt = new Date().toISOString()
 
       // 更新时不需要重新建立哈希映射，因为API Key本身没有变化
-      await database.setApiKey(keyId, updatedData)
+      await redis.setApiKey(keyId, updatedData)
 
       logger.success(`📝 Updated API key: ${keyId}`)
 
@@ -663,14 +612,8 @@
   // 🗑️ 软删除API Key (保留使用统计)
   async deleteApiKey(keyId, deletedBy = 'system', deletedByType = 'system') {
     try {
-<<<<<<< HEAD
-      const result = await database.deleteApiKey(keyId)
-
-      if (result === 0) {
-=======
       const keyData = await redis.getApiKey(keyId)
       if (!keyData || Object.keys(keyData).length === 0) {
->>>>>>> 1fdfce1e
         throw new Error('API key not found')
       }
 
@@ -866,7 +809,7 @@
       }
 
       // 记录API Key级别的使用统计
-      await database.incrementTokenUsage(
+      await redis.incrementTokenUsage(
         keyId,
         totalTokens,
         inputTokens,
@@ -881,7 +824,7 @@
 
       // 记录费用统计
       if (costInfo.costs.total > 0) {
-        await database.incrementDailyCost(keyId, costInfo.costs.total)
+        await redis.incrementDailyCost(keyId, costInfo.costs.total)
         logger.database(
           `💰 Recorded cost for ${keyId}: $${costInfo.costs.total.toFixed(6)}, model: ${model}`
         )
@@ -890,15 +833,15 @@
       }
 
       // 获取API Key数据以确定关联的账户
-      const keyData = await database.getApiKey(keyId)
+      const keyData = await redis.getApiKey(keyId)
       if (keyData && Object.keys(keyData).length > 0) {
         // 更新最后使用时间
         keyData.lastUsedAt = new Date().toISOString()
-        await database.setApiKey(keyId, keyData)
+        await redis.setApiKey(keyId, keyData)
 
         // 记录账户级别的使用统计（只统计实际处理请求的账户）
         if (accountId) {
-          await database.incrementAccountUsage(
+          await redis.incrementAccountUsage(
             accountId,
             totalTokens,
             inputTokens,
@@ -1056,7 +999,7 @@
       }
 
       // 记录API Key级别的使用统计 - 这个必须执行
-      await database.incrementTokenUsage(
+      await redis.incrementTokenUsage(
         keyId,
         totalTokens,
         inputTokens,
@@ -1071,7 +1014,7 @@
 
       // 记录费用统计
       if (costInfo.totalCost > 0) {
-        await database.incrementDailyCost(keyId, costInfo.totalCost)
+        await redis.incrementDailyCost(keyId, costInfo.totalCost)
         logger.database(
           `💰 Recorded cost for ${keyId}: $${costInfo.totalCost.toFixed(6)}, model: ${model}`
         )
@@ -1100,15 +1043,15 @@
       }
 
       // 获取API Key数据以确定关联的账户
-      const keyData = await database.getApiKey(keyId)
+      const keyData = await redis.getApiKey(keyId)
       if (keyData && Object.keys(keyData).length > 0) {
         // 更新最后使用时间
         keyData.lastUsedAt = new Date().toISOString()
-        await database.setApiKey(keyId, keyData)
+        await redis.setApiKey(keyId, keyData)
 
         // 记录账户级别的使用统计（只统计实际处理请求的账户）
         if (accountId) {
-          await database.incrementAccountUsage(
+          await redis.incrementAccountUsage(
             accountId,
             totalTokens,
             inputTokens,
@@ -1121,15 +1064,6 @@
           logger.database(
             `📊 Recorded account usage: ${accountId} - ${totalTokens} tokens (API Key: ${keyId})`
           )
-
-          // 记录账户级别的费用统计
-          if (costInfo.totalCost > 0) {
-            const safeModel = (model && model.trim()) || 'unknown'
-            await database.incrementAccountCost(accountId, costInfo.totalCost, safeModel)
-            logger.database(
-              `💰 Recorded account cost: ${accountId} - $${costInfo.totalCost.toFixed(6)} (API Key: ${keyId}, Model: ${model})`
-            )
-          }
         } else {
           logger.debug(
             '⚠️ No accountId provided for usage recording, skipping account-level statistics'
@@ -1204,10 +1138,6 @@
   }
 
   // 📈 获取使用统计
-<<<<<<< HEAD
-  async getUsageStats(keyId) {
-    return await database.getUsageStats(keyId)
-=======
   async getUsageStats(keyId, options = {}) {
     const usageStats = await redis.getUsageStats(keyId)
 
@@ -1226,17 +1156,16 @@
       ...usageStats,
       recentRecords
     }
->>>>>>> 1fdfce1e
   }
 
   // 📊 获取账户使用统计
   async getAccountUsageStats(accountId) {
-    return await database.getAccountUsageStats(accountId)
+    return await redis.getAccountUsageStats(accountId)
   }
 
   // 📈 获取所有账户使用统计
   async getAllAccountsUsageStats() {
-    return await database.getAllAccountsUsageStats()
+    return await redis.getAllAccountsUsageStats()
   }
 
   // === 用户相关方法 ===
@@ -1527,7 +1456,7 @@
   // 🧹 清理过期的API Keys
   async cleanupExpiredKeys() {
     try {
-      const apiKeys = await database.getAllApiKeys()
+      const apiKeys = await redis.getAllApiKeys()
       const now = new Date()
       let cleanedCount = 0
 
@@ -1551,227 +1480,6 @@
       return 0
     }
   }
-
-  // 📤 导出API Keys数据 (安全脱敏版本)
-  async exportApiKeys(filters = {}, format = 'csv', userId = null) {
-    try {
-      // 1. 权限检查 - 确保只有管理员可以导出
-      if (!userId) {
-        throw new Error('导出操作需要指定用户ID')
-      }
-
-      // 记录导出审计日志
-      logger.info('📤 API Key导出请求', {
-        userId,
-        filters,
-        format,
-        timestamp: new Date().toISOString()
-      })
-
-      // 2. 获取所有API Keys数据
-      const allApiKeys = await database.getAllApiKeys()
-      if (!allApiKeys || allApiKeys.length === 0) {
-        logger.warn('📤 没有可导出的API Key数据')
-        return []
-      }
-
-      // 3. 应用过滤条件
-      const filteredKeys = this._applyExportFilters(allApiKeys, filters)
-
-      // 4. 数据脱敏和格式化
-      const exportData = await this._prepareExportData(filteredKeys)
-
-      logger.info(`📤 成功准备导出数据: ${exportData.length} 条记录`, {
-        totalKeys: allApiKeys.length,
-        filteredKeys: filteredKeys.length,
-        format
-      })
-
-      return exportData
-    } catch (error) {
-      logger.error('❌ API Key导出失败:', {
-        error: error.message,
-        userId,
-        filters,
-        stack: error.stack
-      })
-      throw error
-    }
-  }
-
-  // 🎭 API Key脱敏处理
-  maskApiKey(apiKey) {
-    if (!apiKey || typeof apiKey !== 'string') {
-      return '****'
-    }
-
-    // 移除前缀（如果存在）
-    const cleanKey = apiKey.startsWith(this.prefix) ? apiKey.substring(this.prefix.length) : apiKey
-
-    if (cleanKey.length < 8) {
-      return '****'
-    }
-
-    // 显示前4位和后4位，中间用*替代
-    const front = cleanKey.substring(0, 4)
-    const back = cleanKey.substring(cleanKey.length - 4)
-    const middle = '*'.repeat(Math.max(cleanKey.length - 8, 4))
-
-    return `${this.prefix}${front}${middle}${back}`
-  }
-
-  // 🔍 应用导出过滤条件
-  _applyExportFilters(apiKeys, filters) {
-    let filtered = [...apiKeys]
-
-    // 时间范围过滤
-    if (filters.dateFrom || filters.dateTo) {
-      filtered = filtered.filter((key) => {
-        const createdAt = new Date(key.createdAt)
-
-        if (filters.dateFrom && createdAt < new Date(filters.dateFrom)) {
-          return false
-        }
-
-        if (filters.dateTo && createdAt > new Date(filters.dateTo)) {
-          return false
-        }
-
-        return true
-      })
-    }
-
-    // 状态过滤
-    if (filters.status) {
-      filtered = filtered.filter((key) => {
-        const isActive = key.isActive === 'true' || key.isActive === true
-        switch (filters.status) {
-          case 'active':
-            return isActive
-          case 'disabled':
-            return !isActive
-          case 'suspended':
-            return key.isSuspended === 'true' || key.isSuspended === true
-          default:
-            return true
-        }
-      })
-    }
-
-    // 使用量过滤
-    if (filters.minUsage !== undefined) {
-      filtered = filtered.filter((key) => {
-        const totalTokens = parseInt(key.totalTokens || '0')
-        return totalTokens >= parseInt(filters.minUsage)
-      })
-    }
-
-    if (filters.maxUsage !== undefined) {
-      filtered = filtered.filter((key) => {
-        const totalTokens = parseInt(key.totalTokens || '0')
-        return totalTokens <= parseInt(filters.maxUsage)
-      })
-    }
-
-    // 名称搜索过滤
-    if (filters.search) {
-      const searchTerm = filters.search.toLowerCase()
-      filtered = filtered.filter(
-        (key) =>
-          (key.name && key.name.toLowerCase().includes(searchTerm)) ||
-          (key.description && key.description.toLowerCase().includes(searchTerm))
-      )
-    }
-
-    return filtered
-  }
-
-  // 📋 准备导出数据（脱敏和格式化）
-  async _prepareExportData(apiKeys) {
-    const exportData = []
-
-    for (const key of apiKeys) {
-      try {
-        // 获取使用统计（如果可用）
-        let _usageStats = null
-        try {
-          _usageStats = await database.getUsageStats(key.id)
-        } catch (error) {
-          logger.debug(`无法获取API Key ${key.id} 的使用统计:`, error.message)
-        }
-
-        // 获取成本统计（如果可用）
-        let costStats = null
-        try {
-          costStats = await database.getCostStats(key.id)
-        } catch (error) {
-          logger.debug(`无法获取API Key ${key.id} 的成本统计:`, error.message)
-        }
-
-        // 构建导出记录
-        const exportRecord = {
-          ID: key.id || '',
-          名称: key.name || '未命名',
-          描述: key.description || '',
-          'API Key': this.maskApiKey(key.apiKey), // 脱敏处理
-          状态: this._getKeyStatus(key),
-          权限: key.permissions || 'all',
-          创建时间: key.createdAt || '',
-          最后使用: key.lastUsedAt || '从未使用',
-          过期时间: key.expiresAt || '永不过期',
-          Token限制: key.tokenLimit || '0',
-          并发限制: key.concurrencyLimit || '0',
-          总请求数: key.totalRequests || '0',
-          总Token数: key.totalTokens || '0',
-          输入Token: key.inputTokens || '0',
-          输出Token: key.outputTokens || '0',
-          缓存创建Token: key.cacheCreateTokens || '0',
-          缓存读取Token: key.cacheReadTokens || '0',
-          总费用: costStats?.totalCost
-            ? `$${parseFloat(costStats.totalCost).toFixed(6)}`
-            : '$0.000000',
-          日费用限制: key.dailyCostLimit ? `$${key.dailyCostLimit}` : '无限制',
-          标签: Array.isArray(key.tags) ? key.tags.join(', ') : key.tags || '',
-          关联Claude账户: key.claudeAccountId || '',
-          关联Gemini账户: key.geminiAccountId || '',
-          关联OpenAI账户: key.openaiAccountId || '',
-          模型限制: key.enableModelRestriction === 'true' ? '是' : '否',
-          受限模型: Array.isArray(key.restrictedModels)
-            ? key.restrictedModels.join(', ')
-            : key.restrictedModels || '',
-          客户端限制: key.enableClientRestriction === 'true' ? '是' : '否',
-          允许客户端: Array.isArray(key.allowedClients)
-            ? key.allowedClients.join(', ')
-            : key.allowedClients || ''
-        }
-
-        exportData.push(exportRecord)
-      } catch (error) {
-        logger.error(`处理API Key ${key.id} 导出数据时出错:`, error)
-        // 继续处理其他记录，不因单个错误而中断
-      }
-    }
-
-    return exportData
-  }
-
-  // 📊 获取API Key状态文本
-  _getKeyStatus(key) {
-    const isActive = key.isActive === 'true' || key.isActive === true
-    const isSuspended = key.isSuspended === 'true' || key.isSuspended === true
-    const isExpired = key.expiresAt && new Date(key.expiresAt) < new Date()
-
-    if (isExpired) {
-      return '已过期'
-    }
-    if (isSuspended) {
-      return '已暂停'
-    }
-    if (!isActive) {
-      return '已禁用'
-    }
-    return '活跃'
-  }
 }
 
 // 导出实例和单独的方法
