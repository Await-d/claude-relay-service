--- conflicted
+++ resolved
@@ -1,5 +1,5 @@
 const express = require('express')
-const database = require('../models/database')
+const redis = require('../models/redis')
 const logger = require('../utils/logger')
 const apiKeyService = require('../services/apiKeyService')
 const CostCalculator = require('../utils/costCalculator')
@@ -83,7 +83,7 @@
       }
 
       // 直接通过 ID 获取 API Key 数据
-      keyData = await database.getApiKey(apiId)
+      keyData = await redis.getApiKey(apiId)
 
       if (!keyData || Object.keys(keyData).length === 0) {
         logger.security(`🔒 API key not found for ID: ${apiId} from ${req.ip || 'unknown'}`)
@@ -112,15 +112,11 @@
       keyId = apiId
 
       // 获取使用统计
-      const usage = await database.getUsageStats(keyId)
+      const usage = await redis.getUsageStats(keyId)
 
       // 获取当日费用统计
-<<<<<<< HEAD
-      const dailyCost = await database.getDailyCost(keyId)
-=======
       const dailyCost = await redis.getDailyCost(keyId)
       const costStats = await redis.getCostStats(keyId)
->>>>>>> 1fdfce1e
 
       // 处理数据格式，与 validateApiKey 返回的格式保持一致
       // 解析限制模型数据
@@ -210,7 +206,7 @@
     let formattedCost = '$0.000000'
 
     try {
-      const client = database.getClientSafe()
+      const client = redis.getClientSafe()
 
       // 获取所有月度模型统计（与model-stats接口相同的逻辑）
       const allModelKeys = await client.keys(`usage:${keyId}:model:monthly:*:*`)
@@ -301,71 +297,42 @@
     try {
       // 获取当前时间窗口的请求次数、Token使用量和费用
       if (fullKeyData.rateLimitWindow > 0) {
-        const client = database.getClientSafe()
+        const client = redis.getClientSafe()
         const requestCountKey = `rate_limit:requests:${keyId}`
         const tokenCountKey = `rate_limit:tokens:${keyId}`
         const costCountKey = `rate_limit:cost:${keyId}` // 新增：费用计数key
         const windowStartKey = `rate_limit:window_start:${keyId}`
 
-<<<<<<< HEAD
-        // 获取窗口开始时间
-=======
         currentWindowRequests = parseInt((await client.get(requestCountKey)) || '0')
         currentWindowTokens = parseInt((await client.get(tokenCountKey)) || '0')
         currentWindowCost = parseFloat((await client.get(costCountKey)) || '0') // 新增：获取当前窗口费用
 
         // 获取窗口开始时间和计算剩余时间
->>>>>>> 1fdfce1e
         const windowStart = await client.get(windowStartKey)
-        const now = Date.now()
-        const windowDuration = fullKeyData.rateLimitWindow * 60 * 1000 // 转换为毫秒
-
         if (windowStart) {
+          const now = Date.now()
           windowStartTime = parseInt(windowStart)
+          const windowDuration = fullKeyData.rateLimitWindow * 60 * 1000 // 转换为毫秒
           windowEndTime = windowStartTime + windowDuration
 
-          // 检查窗口是否已过期
-          if (now >= windowEndTime) {
-            // 窗口已过期，清理过期数据
-            try {
-              await client.del(windowStartKey)
-              await client.del(requestCountKey)
-              await client.del(tokenCountKey)
-              logger.debug(`🧹 Cleaned expired rate limit window for API Key: ${keyId}`)
-            } catch (cleanupError) {
-              logger.error(`❌ Failed to cleanup expired window for ${keyId}:`, cleanupError)
-            }
-
-            // 设置为窗口未开始状态
+          // 如果窗口还有效
+          if (now < windowEndTime) {
+            windowRemainingSeconds = Math.max(0, Math.floor((windowEndTime - now) / 1000))
+          } else {
+            // 窗口已过期，下次请求会重置
             windowStartTime = null
             windowEndTime = null
-            windowRemainingSeconds = null
+            windowRemainingSeconds = 0
+            // 重置计数为0，因为窗口已过期
             currentWindowRequests = 0
             currentWindowTokens = 0
-<<<<<<< HEAD
-          } else {
-            // 窗口仍然有效，获取实际计数
-            const [requestCount, tokenCount] = await Promise.all([
-              client.get(requestCountKey),
-              client.get(tokenCountKey)
-            ])
-
-            windowRemainingSeconds = Math.max(0, Math.floor((windowEndTime - now) / 1000))
-            currentWindowRequests = parseInt(requestCount || '0')
-            currentWindowTokens = parseInt(tokenCount || '0')
-=======
             currentWindowCost = 0 // 新增：重置窗口费用
->>>>>>> 1fdfce1e
           }
-        } else {
-          // 窗口还未开始（没有任何请求）
-          currentWindowRequests = 0
-          currentWindowTokens = 0
         }
       }
 
       // 获取当日费用
-      currentDailyCost = (await database.getDailyCost(keyId)) || 0
+      currentDailyCost = (await redis.getDailyCost(keyId)) || 0
     } catch (error) {
       logger.warn(`Failed to get current usage for key ${keyId}:`, error)
     }
@@ -822,39 +789,7 @@
 // 📊 用户模型统计查询接口 - 安全的自查询接口
 router.post('/api/user-model-stats', async (req, res) => {
   try {
-    const { apiKey, apiId, period = 'monthly', date, hours = 24 } = req.body
-
-    // 参数验证
-    if (period && !['daily', 'monthly', 'hourly'].includes(period)) {
-      return res.status(400).json({
-        error: 'Invalid period parameter',
-        message: 'Period must be one of: daily, monthly, hourly'
-      })
-    }
-
-    // 小时统计的额外参数验证
-    if (period === 'hourly') {
-      if (!date) {
-        return res.status(400).json({
-          error: 'Missing date parameter',
-          message: 'Date parameter is required for hourly period (format: YYYY-MM-DD)'
-        })
-      }
-
-      if (!/^\d{4}-\d{2}-\d{2}$/.test(date)) {
-        return res.status(400).json({
-          error: 'Invalid date format',
-          message: 'Date must be in YYYY-MM-DD format'
-        })
-      }
-
-      if (typeof hours !== 'number' || hours < 1 || hours > 168) {
-        return res.status(400).json({
-          error: 'Invalid hours parameter',
-          message: 'Hours parameter must be between 1 and 168'
-        })
-      }
-    }
+    const { apiKey, apiId, period = 'monthly' } = req.body
 
     let keyData
     let keyId
@@ -872,7 +807,7 @@
       }
 
       // 直接通过 ID 获取 API Key 数据
-      keyData = await database.getApiKey(apiId)
+      keyData = await redis.getApiKey(apiId)
 
       if (!keyData || Object.keys(keyData).length === 0) {
         logger.security(`🔒 API key not found for ID: ${apiId} from ${req.ip || 'unknown'}`)
@@ -893,7 +828,7 @@
       keyId = apiId
 
       // 获取使用统计
-      const usage = await database.getUsageStats(keyId)
+      const usage = await redis.getUsageStats(keyId)
       keyData.usage = { total: usage.total }
     } else if (apiKey) {
       // 通过 apiKey 查询（保持向后兼容）
@@ -925,179 +860,60 @@
     }
 
     logger.api(
-      `📊 User model stats query from key: ${keyData.name} (${keyId}) for period: ${period}${period === 'hourly' ? `, date: ${date}, hours: ${hours}` : ''}`
+      `📊 User model stats query from key: ${keyData.name} (${keyId}) for period: ${period}`
     )
 
+    // 重用管理后台的模型统计逻辑，但只返回该API Key的数据
+    const client = redis.getClientSafe()
+    // 使用与管理页面相同的时区处理逻辑
+    const tzDate = redis.getDateInTimezone()
+    const today = redis.getDateStringInTimezone()
+    const currentMonth = `${tzDate.getFullYear()}-${String(tzDate.getMonth() + 1).padStart(2, '0')}`
+
+    const pattern =
+      period === 'daily'
+        ? `usage:${keyId}:model:daily:*:${today}`
+        : `usage:${keyId}:model:monthly:*:${currentMonth}`
+
+    const keys = await client.keys(pattern)
     const modelStats = []
 
-    if (period === 'hourly') {
-      // 使用新的小时统计方法
-      try {
-        const startDate = new Date(`${date}T00:00:00.000Z`)
-        if (isNaN(startDate.getTime())) {
-          return res.status(400).json({
-            error: 'Invalid date format',
-            message: 'Unable to parse the provided date'
-          })
-        }
-
-        const hourlyStats = await database.getModelUsageHourly(keyId, startDate, hours)
-
-        // 聚合所有小时的模型数据
-        const modelAggregation = new Map()
-        let totalHourlyTokens = 0
-        let totalHourlyRequests = 0
-        let totalHourlyCost = 0
-        let peakHour = null
-        let peakHourTokens = 0
-
-        for (const hourStat of hourlyStats) {
-          // 计算峰值小时
-          if (hourStat.totalTokens > peakHourTokens) {
-            peakHourTokens = hourStat.totalTokens
-            peakHour = hourStat.hour
-          }
-
-          totalHourlyTokens += hourStat.totalTokens
-          totalHourlyRequests += hourStat.totalRequests
-          totalHourlyCost += hourStat.totalCost
-
-          // 聚合各模型数据
-          for (const [modelName, modelData] of Object.entries(hourStat.models)) {
-            if (!modelAggregation.has(modelName)) {
-              modelAggregation.set(modelName, {
-                model: modelName,
-                requests: 0,
-                inputTokens: 0,
-                outputTokens: 0,
-                cacheCreateTokens: 0,
-                cacheReadTokens: 0,
-                allTokens: 0,
-                totalCost: 0
-              })
-            }
-
-            const aggregated = modelAggregation.get(modelName)
-            aggregated.requests += modelData.requests
-            aggregated.inputTokens += modelData.inputTokens
-            aggregated.outputTokens += modelData.outputTokens
-            aggregated.cacheCreateTokens += modelData.cacheCreateTokens
-            aggregated.cacheReadTokens += modelData.cacheReadTokens
-            aggregated.allTokens += modelData.tokens
-            aggregated.totalCost += modelData.cost
-          }
-        }
-
-        // 转换为标准格式
-        for (const [modelName, aggregated] of modelAggregation) {
-          const usage = {
-            input_tokens: aggregated.inputTokens,
-            output_tokens: aggregated.outputTokens,
-            cache_creation_input_tokens: aggregated.cacheCreateTokens,
-            cache_read_input_tokens: aggregated.cacheReadTokens
-          }
-
-          const costData = CostCalculator.calculateCost(usage, modelName)
-
-          modelStats.push({
-            model: modelName,
-            requests: aggregated.requests,
-            inputTokens: aggregated.inputTokens,
-            outputTokens: aggregated.outputTokens,
-            cacheCreateTokens: aggregated.cacheCreateTokens,
-            cacheReadTokens: aggregated.cacheReadTokens,
-            allTokens: aggregated.allTokens,
-            costs: costData.costs,
-            formatted: costData.formatted,
-            pricing: costData.pricing,
-            // 小时统计特有字段
-            hourlyDetails: {
-              totalCost: aggregated.totalCost,
-              peakHour,
-              hoursWithActivity: hourlyStats.filter((h) => h.totalTokens > 0).length
-            }
-          })
-        }
-
-        // 为响应添加汇总信息
-        const hourlySummary = {
-          totalTokens: totalHourlyTokens,
-          totalRequests: totalHourlyRequests,
-          totalCost: totalHourlyCost,
-          activeModels: modelAggregation.size,
-          peakHour,
-          hourlyData: hourlyStats // 包含完整的小时数据
-        }
-
-        // 按总token数降序排列
-        modelStats.sort((a, b) => b.allTokens - a.allTokens)
-
-        return res.json({
-          success: true,
-          data: modelStats,
-          period,
-          range: period,
-          summary: hourlySummary
-        })
-      } catch (error) {
-        logger.error(`❌ Failed to get hourly model stats for ${keyId}:`, error)
-        return res.status(500).json({
-          error: 'Internal server error',
-          message: 'Failed to retrieve hourly model statistics'
-        })
-      }
-    } else {
-      // 原有的daily和monthly逻辑
-      const client = database.getClientSafe()
-      // 使用与管理页面相同的时区处理逻辑
-      const tzDate = database.getDateInTimezone()
-      const today = database.getDateStringInTimezone()
-      const currentMonth = `${tzDate.getFullYear()}-${String(tzDate.getMonth() + 1).padStart(2, '0')}`
-
-      const pattern =
+    for (const key of keys) {
+      const match = key.match(
         period === 'daily'
-          ? `usage:${keyId}:model:daily:*:${today}`
-          : `usage:${keyId}:model:monthly:*:${currentMonth}`
-
-      const keys = await client.keys(pattern)
-
-      for (const key of keys) {
-        const match = key.match(
-          period === 'daily'
-            ? /usage:.+:model:daily:(.+):\d{4}-\d{2}-\d{2}$/
-            : /usage:.+:model:monthly:(.+):\d{4}-\d{2}$/
-        )
-
-        if (!match) {
-          continue
-        }
-
-        const model = match[1]
-        const data = await client.hgetall(key)
-
-        if (data && Object.keys(data).length > 0) {
-          const usage = {
-            input_tokens: parseInt(data.inputTokens) || 0,
-            output_tokens: parseInt(data.outputTokens) || 0,
-            cache_creation_input_tokens: parseInt(data.cacheCreateTokens) || 0,
-            cache_read_input_tokens: parseInt(data.cacheReadTokens) || 0
-          }
-
-          const costData = CostCalculator.calculateCost(usage, model)
-
-          modelStats.push({
-            model,
-            requests: parseInt(data.requests) || 0,
-            inputTokens: usage.input_tokens,
-            outputTokens: usage.output_tokens,
-            cacheCreateTokens: usage.cache_creation_input_tokens,
-            cacheReadTokens: usage.cache_read_input_tokens,
-            allTokens: parseInt(data.allTokens) || 0,
-            costs: costData.costs,
-            formatted: costData.formatted,
-            pricing: costData.pricing
-          })
-        }
+          ? /usage:.+:model:daily:(.+):\d{4}-\d{2}-\d{2}$/
+          : /usage:.+:model:monthly:(.+):\d{4}-\d{2}$/
+      )
+
+      if (!match) {
+        continue
+      }
+
+      const model = match[1]
+      const data = await client.hgetall(key)
+
+      if (data && Object.keys(data).length > 0) {
+        const usage = {
+          input_tokens: parseInt(data.inputTokens) || 0,
+          output_tokens: parseInt(data.outputTokens) || 0,
+          cache_creation_input_tokens: parseInt(data.cacheCreateTokens) || 0,
+          cache_read_input_tokens: parseInt(data.cacheReadTokens) || 0
+        }
+
+        const costData = CostCalculator.calculateCost(usage, model)
+
+        modelStats.push({
+          model,
+          requests: parseInt(data.requests) || 0,
+          inputTokens: usage.input_tokens,
+          outputTokens: usage.output_tokens,
+          cacheCreateTokens: usage.cache_creation_input_tokens,
+          cacheReadTokens: usage.cache_read_input_tokens,
+          allTokens: parseInt(data.allTokens) || 0,
+          costs: costData.costs,
+          formatted: costData.formatted,
+          pricing: costData.pricing
+        })
       }
     }
 
@@ -1124,167 +940,4 @@
   }
 })
 
-// 📊 专用小时统计API接口 - 获取指定时间段的小时级模型使用统计
-router.post('/api/user-model-stats/hourly', async (req, res) => {
-  try {
-    const { apiKey, apiId, date, hours = 24 } = req.body
-
-    // 参数验证
-    if (!date) {
-      return res.status(400).json({
-        error: 'Missing date parameter',
-        message: 'Date parameter is required (format: YYYY-MM-DD)'
-      })
-    }
-
-    if (!/^\d{4}-\d{2}-\d{2}$/.test(date)) {
-      return res.status(400).json({
-        error: 'Invalid date format',
-        message: 'Date must be in YYYY-MM-DD format'
-      })
-    }
-
-    if (typeof hours !== 'number' || hours < 1 || hours > 168) {
-      return res.status(400).json({
-        error: 'Invalid hours parameter',
-        message: 'Hours parameter must be between 1 and 168'
-      })
-    }
-
-    let keyData
-    let keyId
-
-    // API Key验证逻辑（复用现有逻辑）
-    if (apiId) {
-      // 通过 apiId 查询
-      if (
-        typeof apiId !== 'string' ||
-        !apiId.match(/^[a-f0-9]{8}-[a-f0-9]{4}-[a-f0-9]{4}-[a-f0-9]{4}-[a-f0-9]{12}$/i)
-      ) {
-        return res.status(400).json({
-          error: 'Invalid API ID format',
-          message: 'API ID must be a valid UUID'
-        })
-      }
-
-      keyData = await database.getApiKey(apiId)
-
-      if (!keyData || Object.keys(keyData).length === 0) {
-        logger.security(`🔒 API key not found for ID: ${apiId} from ${req.ip || 'unknown'}`)
-        return res.status(404).json({
-          error: 'API key not found',
-          message: 'The specified API key does not exist'
-        })
-      }
-
-      if (keyData.isActive !== 'true') {
-        return res.status(403).json({
-          error: 'API key is disabled',
-          message: 'This API key has been disabled'
-        })
-      }
-
-      keyId = apiId
-      keyData.name = keyData.name || 'Unknown'
-    } else if (apiKey) {
-      // 通过 apiKey 查询
-      const validation = await apiKeyService.validateApiKey(apiKey)
-
-      if (!validation.valid) {
-        const clientIP = req.ip || req.connection?.remoteAddress || 'unknown'
-        logger.security(
-          `🔒 Invalid API key in hourly stats query: ${validation.error} from ${clientIP}`
-        )
-        return res.status(401).json({
-          error: 'Invalid API key',
-          message: validation.error
-        })
-      }
-
-      const { keyData: validatedKeyData } = validation
-      keyData = validatedKeyData
-      keyId = keyData.id
-    } else {
-      logger.security(`🔒 Missing API key or ID in hourly stats query from ${req.ip || 'unknown'}`)
-      return res.status(400).json({
-        error: 'API Key or ID is required',
-        message: 'Please provide your API Key or API ID'
-      })
-    }
-
-    logger.api(
-      `📊 Hourly model stats query from key: ${keyData.name} (${keyId}), date: ${date}, hours: ${hours}`
-    )
-
-    // 解析日期
-    const startDate = new Date(`${date}T00:00:00.000Z`)
-    if (isNaN(startDate.getTime())) {
-      return res.status(400).json({
-        error: 'Invalid date format',
-        message: 'Unable to parse the provided date'
-      })
-    }
-
-    // 获取小时级统计数据
-    const hourlyStats = await database.getModelUsageHourly(keyId, startDate, hours)
-
-    // 计算汇总信息
-    let totalTokens = 0
-    let totalRequests = 0
-    let totalCost = 0
-    const activeModels = new Set()
-    let peakHour = null
-    let peakHourTokens = 0
-
-    for (const hourStat of hourlyStats) {
-      totalTokens += hourStat.totalTokens
-      totalRequests += hourStat.totalRequests
-      totalCost += hourStat.totalCost
-
-      // 计算峰值小时
-      if (hourStat.totalTokens > peakHourTokens) {
-        peakHourTokens = hourStat.totalTokens
-        peakHour = hourStat.hour
-      }
-
-      // 统计活跃模型
-      for (const modelName of Object.keys(hourStat.models)) {
-        activeModels.add(modelName)
-      }
-    }
-
-    const summary = {
-      totalTokens,
-      totalRequests,
-      totalCost: Math.round(totalCost * 1000000) / 1000000, // 保留6位小数
-      activeModels: Array.from(activeModels),
-      peakHour,
-      hoursQueried: hours,
-      hoursWithActivity: hourlyStats.filter((h) => h.totalTokens > 0).length
-    }
-
-    const response = {
-      success: true,
-      data: {
-        range: 'hourly',
-        period: {
-          start: startDate.toISOString(),
-          hours,
-          end: new Date(startDate.getTime() + hours * 60 * 60 * 1000).toISOString()
-        },
-        hourlyStats,
-        summary
-      }
-    }
-
-    return res.json(response)
-  } catch (error) {
-    logger.error('❌ Failed to process hourly model stats query:', error)
-    return res.status(500).json({
-      error: 'Internal server error',
-      message: 'Failed to retrieve hourly model statistics'
-    })
-  }
-})
-
 module.exports = router