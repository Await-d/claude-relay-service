--- conflicted
+++ resolved
@@ -8,21 +8,14 @@
 
 const config = require('../config/config')
 const logger = require('./utils/logger')
-const database = require('./models/database')
+const redis = require('./models/redis')
 const pricingService = require('./services/pricingService')
 const cacheMonitor = require('./utils/cacheMonitor')
-
-// 🔧 动态配置系统
-const {
-  initializeDynamicConfigSystem,
-  shutdownDynamicConfigSystem
-} = require('./services/dynamicConfigSystemBootstrap')
 
 // Import routes
 const apiRoutes = require('./routes/api')
 const adminRoutes = require('./routes/admin')
 const webRoutes = require('./routes/web')
-const authRoutes = require('./routes/auth')
 const apiStatsRoutes = require('./routes/apiStats')
 const geminiRoutes = require('./routes/geminiRoutes')
 const openaiGeminiRoutes = require('./routes/openaiGeminiRoutes')
@@ -32,10 +25,6 @@
 const userRoutes = require('./routes/userRoutes')
 const azureOpenaiRoutes = require('./routes/azureOpenaiRoutes')
 const webhookRoutes = require('./routes/webhook')
-const dataManagementRoutes = require('./routes/dataManagement')
-const requestLogsRoutes = require('./routes/requestLogs')
-const configAdminRoutes = require('./routes/configAdmin')
-const performanceRoutes = require('./routes/performance')
 
 // Import middleware
 const {
@@ -56,18 +45,14 @@
 
   async initialize() {
     try {
-      // 🔗 连接数据库
-      logger.info('🔄 Connecting to database...')
-      await database.connect()
-      logger.success('✅ Database connected successfully')
+      // 🔗 连接Redis
+      logger.info('🔄 Connecting to Redis...')
+      await redis.connect()
+      logger.success('✅ Redis connected successfully')
 
       // 💰 初始化价格服务
       logger.info('🔄 Initializing pricing service...')
       await pricingService.initialize()
-
-      // 🔧 初始化动态配置系统
-      logger.info('🔄 Initializing dynamic configuration system...')
-      await initializeDynamicConfigSystem()
 
       // 📊 初始化缓存监控
       await this.initializeCacheMonitoring()
@@ -93,10 +78,6 @@
       const claudeAccountService = require('./services/claudeAccountService')
       await claudeAccountService.initializeSessionWindows()
 
-      // 📊 初始化UnifiedLogService
-      logger.info('📊 Initializing UnifiedLogService...')
-      await this.initializeUnifiedLogService()
-
       // 超早期拦截 /admin-next/ 请求 - 在所有中间件之前
       this.app.use((req, res, next) => {
         if (req.path === '/admin-next/' && req.method === 'GET') {
@@ -271,11 +252,7 @@
       this.app.use('/api', apiRoutes)
       this.app.use('/claude', apiRoutes) // /claude 路由别名，与 /api 功能相同
       this.app.use('/admin', adminRoutes)
-<<<<<<< HEAD
-      this.app.use('/auth', authRoutes) // 用户认证路由
-=======
       this.app.use('/users', userRoutes)
->>>>>>> 1fdfce1e
       // 使用 web 路由（包含 auth 和页面重定向）
       this.app.use('/web', webRoutes)
       this.app.use('/apiStats', apiStatsRoutes)
@@ -287,10 +264,6 @@
       this.app.use('/openai', openaiRoutes)
       this.app.use('/azure', azureOpenaiRoutes)
       this.app.use('/admin/webhook', webhookRoutes)
-      this.app.use('/admin/data', dataManagementRoutes)
-      this.app.use('/admin/request-logs', requestLogsRoutes)
-      this.app.use('/admin/config', configAdminRoutes)
-      this.app.use('/admin/performance', performanceRoutes)
 
       // 🏠 根路径重定向到新版管理界面
       this.app.get('/', (req, res) => {
@@ -364,7 +337,7 @@
       // 📊 指标端点
       this.app.get('/metrics', async (req, res) => {
         try {
-          const stats = await database.getSystemStats()
+          const stats = await redis.getSystemStats()
           const metrics = {
             ...stats,
             uptime: process.uptime(),
@@ -424,7 +397,7 @@
         updatedAt: initData.updatedAt || null
       }
 
-      await database.setSession('admin_credentials', adminCredentials)
+      await redis.setSession('admin_credentials', adminCredentials)
 
       logger.success('✅ Admin credentials loaded from init.json (single source of truth)')
       logger.info(`📋 Admin username: ${adminCredentials.username}`)
@@ -441,72 +414,18 @@
   async checkRedisHealth() {
     try {
       const start = Date.now()
-      const client = database.getClient()
-      await client.ping()
+      await redis.getClient().ping()
       const latency = Date.now() - start
-
-      // 🔍 调试：检查Redis中的请求日志键
-      let requestLogKeys = []
-      try {
-        const allRequestKeys = await client.keys('*request*log*')
-        const specificKeys = await client.keys('request_log:*')
-        requestLogKeys = {
-          all: allRequestKeys.slice(0, 10),
-          specific: specificKeys.slice(0, 10),
-          totalCount: allRequestKeys.length
-        }
-      } catch (keyError) {
-        requestLogKeys = { error: keyError.message }
-      }
 
       return {
         status: 'healthy',
-        connected: database.isConnected,
-        latency: `${latency}ms`,
-        debug: {
-          requestLogKeys,
-          // 🔍 测试修复的searchLogs方法
-          testSearchLogs: await this.testSearchLogs()
-        }
+        connected: redis.isConnected,
+        latency: `${latency}ms`
       }
     } catch (error) {
       return {
         status: 'unhealthy',
         connected: false,
-        error: error.message
-      }
-    }
-  }
-
-  // 🔍 测试searchLogs修复
-  async testSearchLogs() {
-    try {
-      // 先测试单个键是否存在
-      const client = database.getClient()
-      const testKey = 'request_log:bb3dd7bd-10d8-4240-a810-ccdcc59b4c71:1756392164715'
-      const keyExists = await client.exists(testKey)
-      const keyData = await client.hgetall(testKey)
-
-      const logs = await database.searchLogs({}, { limit: 3 })
-      return {
-        success: true,
-        logCount: logs.length,
-        testKey: {
-          key: testKey,
-          exists: keyExists,
-          dataKeys: keyData ? Object.keys(keyData) : null,
-          hasData: keyData && Object.keys(keyData).length > 0
-        },
-        sampleData: logs.slice(0, 2).map((log) => ({
-          id: log.id,
-          keyId: log.keyId,
-          method: log.method,
-          status: log.statusCode
-        }))
-      }
-    } catch (error) {
-      return {
-        success: false,
         error: error.message
       }
     }
@@ -563,38 +482,6 @@
     }
   }
 
-  // 📊 初始化UnifiedLogService
-  async initializeUnifiedLogService() {
-    try {
-      const { unifiedLogServiceFactory } = require('./services/UnifiedLogServiceFactory')
-
-      // 初始化单例实例
-      logger.info('🔄 Creating UnifiedLogService singleton...')
-      await unifiedLogServiceFactory.getSingleton()
-
-      // 进行健康检查
-      logger.info('🔍 Performing UnifiedLogService health check...')
-      const healthCheck = await unifiedLogServiceFactory.healthCheck()
-
-      if (healthCheck.status === 'healthy') {
-        logger.success('✅ UnifiedLogService initialized successfully')
-      } else if (healthCheck.status === 'degraded') {
-        logger.warn('⚠️ UnifiedLogService initialized with degraded status:', healthCheck)
-      } else {
-        logger.error('❌ UnifiedLogService health check failed:', healthCheck)
-        throw new Error('UnifiedLogService health check failed')
-      }
-
-      // 记录工厂统计信息
-      const factoryStats = unifiedLogServiceFactory.getFactoryStats()
-      logger.info('📊 UnifiedLogService factory stats:', factoryStats)
-    } catch (error) {
-      logger.error('💥 Failed to initialize UnifiedLogService:', error)
-      // 不阻止应用启动，但记录错误
-      logger.warn('⚠️ Application will continue without UnifiedLogService')
-    }
-  }
-
   // 📊 初始化缓存监控
   async initializeCacheMonitoring() {
     try {
@@ -644,7 +531,7 @@
           claudeAccountService.cleanupTempErrorAccounts() // 新增：清理临时错误账户
         ])
 
-        await database.cleanup()
+        await redis.cleanup()
 
         logger.success(
           `🧹 Cleanup completed: ${expiredKeys} expired keys, ${errorAccounts} error accounts reset`
@@ -684,14 +571,6 @@
             logger.error('❌ Error cleaning up pricing service:', error)
           }
 
-<<<<<<< HEAD
-          // 🔧 关闭动态配置系统
-          try {
-            await shutdownDynamicConfigSystem()
-            logger.info('🔧 Dynamic configuration system shutdown')
-          } catch (error) {
-            logger.error('❌ Error shutting down dynamic configuration system:', error)
-=======
           // 停止限流清理服务
           try {
             const rateLimitCleanupService = require('./services/rateLimitCleanupService')
@@ -699,11 +578,10 @@
             logger.info('🚨 Rate limit cleanup service stopped')
           } catch (error) {
             logger.error('❌ Error stopping rate limit cleanup service:', error)
->>>>>>> 1fdfce1e
           }
 
           try {
-            await database.disconnect()
+            await redis.disconnect()
             logger.info('👋 Redis disconnected')
           } catch (error) {
             logger.error('❌ Error disconnecting Redis:', error)
