const { v4: uuidv4 } = require('uuid')
const config = require('../../config/config')
const apiKeyService = require('../services/apiKeyService')
const userService = require('../services/userService')
const logger = require('../utils/logger')
<<<<<<< HEAD
const database = require('../models/database')
const { RateLimiterRedis } = require('rate-limiter-flexible')
const config = require('../../config/config')
const { unifiedLogServiceFactory } = require('../services/UnifiedLogServiceFactory')
const { dynamicConfigManager } = require('../services/dynamicConfigService')
const { costLimitService } = require('../services/costLimitService')

// 🔧 请求日志配置缓存和动态检查机制
let cachedRequestLoggingConfig = {
  enabled: config.requestLogging?.enabled || false,
  lastUpdate: 0,
  isUpdating: false
}

/**
 * 高性能请求日志配置检查（零阻塞）
 * 使用内存缓存 + 异步更新策略，确保主请求路径不被阻塞
 * @returns {boolean} 是否启用请求日志记录
 */
const isRequestLoggingEnabled = () => {
  const now = Date.now()
  const cacheAge = now - cachedRequestLoggingConfig.lastUpdate

  // 如果缓存新鲜（小于30秒），直接返回缓存值
  if (cacheAge < 30000) {
    return cachedRequestLoggingConfig.enabled
  }

  // 如果缓存过期但没有在更新中，触发异步更新
  if (!cachedRequestLoggingConfig.isUpdating) {
    cachedRequestLoggingConfig.isUpdating = true

    // 异步更新配置，不阻塞当前请求
    setImmediate(async () => {
      try {
        const enabled = await dynamicConfigManager.getConfig(
          'requestLogging.enabled',
          config.requestLogging?.enabled || false
        )

        cachedRequestLoggingConfig = {
          enabled,
          lastUpdate: Date.now(),
          isUpdating: false
        }

        logger.debug(`📊 Request logging config updated: enabled=${enabled}`)
      } catch (error) {
        // 更新失败时保持当前缓存，重置更新标志
        cachedRequestLoggingConfig.isUpdating = false
        logger.debug('Failed to update request logging config, using cached value:', error.message)
      }
    })
  }

  // 返回当前缓存值（可能稍微过时，但保证零阻塞）
  return cachedRequestLoggingConfig.enabled
}

// 监听动态配置变更事件，立即更新缓存
dynamicConfigManager.on('configChanged', ({ key, value }) => {
  if (key === 'requestLogging.enabled') {
    cachedRequestLoggingConfig = {
      enabled: value,
      lastUpdate: Date.now(),
      isUpdating: false
    }
    logger.info(`📊 Request logging config changed: enabled=${value}`)
  }
})
=======
const redis = require('../models/redis')
// const { RateLimiterRedis } = require('rate-limiter-flexible') // 暂时未使用
const ClientValidator = require('../validators/clientValidator')
>>>>>>> 1fdfce1e

// 🔑 API Key验证中间件（优化版）
const authenticateApiKey = async (req, res, next) => {
  const startTime = Date.now()

  try {
    // 安全提取API Key，支持多种格式（包括Gemini CLI支持）
    const apiKey =
      req.headers['x-api-key'] ||
      req.headers['x-goog-api-key'] ||
      req.headers['authorization']?.replace(/^Bearer\s+/i, '') ||
      req.headers['api-key'] ||
      req.query.key

    if (!apiKey) {
      logger.security(`🔒 Missing API key attempt from ${req.ip || 'unknown'}`)
      return res.status(401).json({
        error: 'Missing API key',
        message: 'Please provide an API key in the x-api-key header or Authorization header'
      })
    }

    // 基本API Key格式验证
    if (typeof apiKey !== 'string' || apiKey.length < 10 || apiKey.length > 512) {
      logger.security(`🔒 Invalid API key format from ${req.ip || 'unknown'}`)
      return res.status(401).json({
        error: 'Invalid API key format',
        message: 'API key format is invalid'
      })
    }

    // 验证API Key（带缓存优化）
    const validation = await apiKeyService.validateApiKey(apiKey)

    if (!validation.valid) {
      const clientIP = req.ip || req.connection?.remoteAddress || 'unknown'
      logger.security(`🔒 Invalid API key attempt: ${validation.error} from ${clientIP}`)
      return res.status(401).json({
        error: 'Invalid API key',
        message: validation.error
      })
    }

    // 🔒 检查客户端限制（使用新的验证器）
    if (
      validation.keyData.enableClientRestriction &&
      validation.keyData.allowedClients?.length > 0
    ) {
      // 使用新的 ClientValidator 进行验证
      const validationResult = ClientValidator.validateRequest(
        validation.keyData.allowedClients,
        req
      )

      if (!validationResult.allowed) {
        const clientIP = req.ip || req.connection?.remoteAddress || 'unknown'
        logger.security(
          `🚫 Client restriction failed for key: ${validation.keyData.id} (${validation.keyData.name}) from ${clientIP}`
        )
        return res.status(403).json({
          error: 'Client not allowed',
          message: 'Your client is not authorized to use this API key',
          allowedClients: validation.keyData.allowedClients,
          userAgent: validationResult.userAgent
        })
      }

      // 验证通过
      logger.api(
        `✅ Client validated: ${validationResult.clientName} (${validationResult.matchedClient}) for key: ${validation.keyData.id} (${validation.keyData.name})`
      )
    }

    // 检查并发限制
    const concurrencyLimit = validation.keyData.concurrencyLimit || 0
    if (concurrencyLimit > 0) {
<<<<<<< HEAD
      const currentConcurrency = await database.incrConcurrency(validation.keyData.id)
=======
      const concurrencyConfig = config.concurrency || {}
      const leaseSeconds = Math.max(concurrencyConfig.leaseSeconds || 900, 30)
      const rawRenewInterval =
        typeof concurrencyConfig.renewIntervalSeconds === 'number'
          ? concurrencyConfig.renewIntervalSeconds
          : 60
      let renewIntervalSeconds = rawRenewInterval
      if (renewIntervalSeconds > 0) {
        const maxSafeRenew = Math.max(leaseSeconds - 5, 15)
        renewIntervalSeconds = Math.min(Math.max(renewIntervalSeconds, 15), maxSafeRenew)
      } else {
        renewIntervalSeconds = 0
      }
      const requestId = uuidv4()

      const currentConcurrency = await redis.incrConcurrency(
        validation.keyData.id,
        requestId,
        leaseSeconds
      )
>>>>>>> 1fdfce1e
      logger.api(
        `📈 Incremented concurrency for key: ${validation.keyData.id} (${validation.keyData.name}), current: ${currentConcurrency}, limit: ${concurrencyLimit}`
      )

      if (currentConcurrency > concurrencyLimit) {
        // 如果超过限制，立即减少计数
<<<<<<< HEAD
        await database.decrConcurrency(validation.keyData.id)
=======
        await redis.decrConcurrency(validation.keyData.id, requestId)
>>>>>>> 1fdfce1e
        logger.security(
          `🚦 Concurrency limit exceeded for key: ${validation.keyData.id} (${
            validation.keyData.name
          }), current: ${currentConcurrency - 1}, limit: ${concurrencyLimit}`
        )
        return res.status(429).json({
          error: 'Concurrency limit exceeded',
          message: `Too many concurrent requests. Limit: ${concurrencyLimit} concurrent requests`,
          currentConcurrency: currentConcurrency - 1,
          concurrencyLimit
        })
      }

      const renewIntervalMs =
        renewIntervalSeconds > 0 ? Math.max(renewIntervalSeconds * 1000, 15000) : 0

      // 使用标志位确保只减少一次
      let concurrencyDecremented = false
      let leaseRenewInterval = null

      if (renewIntervalMs > 0) {
        leaseRenewInterval = setInterval(() => {
          redis
            .refreshConcurrencyLease(validation.keyData.id, requestId, leaseSeconds)
            .catch((error) => {
              logger.error(
                `Failed to refresh concurrency lease for key ${validation.keyData.id}:`,
                error
              )
            })
        }, renewIntervalMs)

        if (typeof leaseRenewInterval.unref === 'function') {
          leaseRenewInterval.unref()
        }
      }

      const decrementConcurrency = async () => {
        if (!concurrencyDecremented) {
          concurrencyDecremented = true
          if (leaseRenewInterval) {
            clearInterval(leaseRenewInterval)
            leaseRenewInterval = null
          }
          try {
<<<<<<< HEAD
            const newCount = await database.decrConcurrency(validation.keyData.id)
=======
            const newCount = await redis.decrConcurrency(validation.keyData.id, requestId)
>>>>>>> 1fdfce1e
            logger.api(
              `📉 Decremented concurrency for key: ${validation.keyData.id} (${validation.keyData.name}), new count: ${newCount}`
            )
          } catch (error) {
            logger.error(`Failed to decrement concurrency for key ${validation.keyData.id}:`, error)
          }
        }
      }

      // 监听最可靠的事件（避免重复监听）
      // res.on('close') 是最可靠的，会在连接关闭时触发
      res.once('close', () => {
        logger.api(
          `🔌 Response closed for key: ${validation.keyData.id} (${validation.keyData.name})`
        )
        decrementConcurrency()
      })

      // req.on('close') 作为备用，处理请求端断开
      req.once('close', () => {
        logger.api(
          `🔌 Request closed for key: ${validation.keyData.id} (${validation.keyData.name})`
        )
        decrementConcurrency()
      })

      // res.on('finish') 处理正常完成的情况
      res.once('finish', () => {
        logger.api(
          `✅ Response finished for key: ${validation.keyData.id} (${validation.keyData.name})`
        )
        decrementConcurrency()
      })

      // 存储并发信息到请求对象，便于后续处理
      req.concurrencyInfo = {
        apiKeyId: validation.keyData.id,
        apiKeyName: validation.keyData.name,
        requestId,
        decrementConcurrency
      }
    }

    // 检查时间窗口限流
    const rateLimitWindow = validation.keyData.rateLimitWindow || 0
    const rateLimitRequests = validation.keyData.rateLimitRequests || 0
    const rateLimitCost = validation.keyData.rateLimitCost || 0 // 新增：费用限制

    // 兼容性检查：如果tokenLimit仍有值，使用tokenLimit；否则使用rateLimitCost
    const hasRateLimits =
      rateLimitWindow > 0 &&
      (rateLimitRequests > 0 || validation.keyData.tokenLimit > 0 || rateLimitCost > 0)

    if (hasRateLimits) {
      const windowStartKey = `rate_limit:window_start:${validation.keyData.id}`
      const requestCountKey = `rate_limit:requests:${validation.keyData.id}`
      const tokenCountKey = `rate_limit:tokens:${validation.keyData.id}`
      const costCountKey = `rate_limit:cost:${validation.keyData.id}` // 新增：费用计数器

      const now = Date.now()
      const windowDuration = rateLimitWindow * 60 * 1000 // 转换为毫秒

<<<<<<< HEAD
      // 获取数据库客户端，避免重复连接检查
      const dbClient = database.getClient()
      if (!dbClient) {
        logger.warn('⚠️ database client not available for rate limiter')
        // 如果数据库客户端不可用，跳过限流检查
        logger.debug('Skipping rate limit check due to database unavailability')
      } else {
        // 获取窗口开始时间
        let windowStart = await dbClient.get(windowStartKey)

        if (!windowStart) {
          // 第一次请求，设置窗口开始时间
          // 使用原子操作确保所有键同时设置
          const pipeline = dbClient.pipeline()
          pipeline.set(windowStartKey, now, 'PX', windowDuration)
          pipeline.set(requestCountKey, 0, 'PX', windowDuration)
          pipeline.set(tokenCountKey, 0, 'PX', windowDuration)
          await pipeline.exec()
=======
      // 获取窗口开始时间
      let windowStart = await redis.getClient().get(windowStartKey)

      if (!windowStart) {
        // 第一次请求，设置窗口开始时间
        await redis.getClient().set(windowStartKey, now, 'PX', windowDuration)
        await redis.getClient().set(requestCountKey, 0, 'PX', windowDuration)
        await redis.getClient().set(tokenCountKey, 0, 'PX', windowDuration)
        await redis.getClient().set(costCountKey, 0, 'PX', windowDuration) // 新增：重置费用
        windowStart = now
      } else {
        windowStart = parseInt(windowStart)

        // 检查窗口是否已过期
        if (now - windowStart >= windowDuration) {
          // 窗口已过期，重置
          await redis.getClient().set(windowStartKey, now, 'PX', windowDuration)
          await redis.getClient().set(requestCountKey, 0, 'PX', windowDuration)
          await redis.getClient().set(tokenCountKey, 0, 'PX', windowDuration)
          await redis.getClient().set(costCountKey, 0, 'PX', windowDuration) // 新增：重置费用
>>>>>>> 1fdfce1e
          windowStart = now
          logger.debug(`🚀 Initialized rate limit window for API Key: ${validation.keyData.id}`)
        } else {
          windowStart = parseInt(windowStart)

          // 检查窗口是否已过期
          if (now - windowStart >= windowDuration) {
            // 窗口已过期，重置所有键
            const pipeline = dbClient.pipeline()
            pipeline.set(windowStartKey, now, 'PX', windowDuration)
            pipeline.set(requestCountKey, 0, 'PX', windowDuration)
            pipeline.set(tokenCountKey, 0, 'PX', windowDuration)
            await pipeline.exec()
            windowStart = now
            logger.debug(`🔄 Reset expired rate limit window for API Key: ${validation.keyData.id}`)
          }
        }

<<<<<<< HEAD
        // 获取当前计数
        const currentRequests = parseInt((await dbClient.get(requestCountKey)) || '0')
        const currentTokens = parseInt((await dbClient.get(tokenCountKey)) || '0')

        // 检查请求次数限制
        if (rateLimitRequests > 0 && currentRequests >= rateLimitRequests) {
          const resetTime = new Date(windowStart + windowDuration)
          const remainingMinutes = Math.ceil((resetTime - now) / 60000)

          logger.security(
            `🚦 Rate limit exceeded (requests) for key: ${validation.keyData.id} (${validation.keyData.name}), requests: ${currentRequests}/${rateLimitRequests}`
          )

          return res.status(429).json({
            error: 'Rate limit exceeded',
            message: `已达到请求次数限制 (${rateLimitRequests} 次)，将在 ${remainingMinutes} 分钟后重置`,
            currentRequests,
            requestLimit: rateLimitRequests,
            resetAt: resetTime.toISOString(),
            remainingMinutes
          })
        }
=======
      // 获取当前计数
      const currentRequests = parseInt((await redis.getClient().get(requestCountKey)) || '0')
      const currentTokens = parseInt((await redis.getClient().get(tokenCountKey)) || '0')
      const currentCost = parseFloat((await redis.getClient().get(costCountKey)) || '0') // 新增：当前费用
>>>>>>> 1fdfce1e

        // 检查Token使用量限制
        const tokenLimit = parseInt(validation.keyData.tokenLimit)
        if (tokenLimit > 0 && currentTokens >= tokenLimit) {
          const resetTime = new Date(windowStart + windowDuration)
          const remainingMinutes = Math.ceil((resetTime - now) / 60000)

          logger.security(
            `🚦 Rate limit exceeded (tokens) for key: ${validation.keyData.id} (${validation.keyData.name}), tokens: ${currentTokens}/${tokenLimit}`
          )

          return res.status(429).json({
            error: 'Rate limit exceeded',
            message: `已达到 Token 使用限制 (${tokenLimit} tokens)，将在 ${remainingMinutes} 分钟后重置`,
            currentTokens,
            tokenLimit,
            resetAt: resetTime.toISOString(),
            remainingMinutes
          })
        }

        // 增加请求计数
        await dbClient.incr(requestCountKey)

        // 存储限流信息到请求对象
        req.rateLimitInfo = {
          windowStart,
          windowDuration,
          requestCountKey,
          tokenCountKey,
          currentRequests: currentRequests + 1,
          currentTokens,
          rateLimitRequests,
          tokenLimit
        }
      }
    }

<<<<<<< HEAD
    // 🔧 增强费用限制检查（向下兼容 + 多时间周期支持）
    const costCheckResult = await costLimitService.checkCostLimits(
      validation.keyData.id,
      validation.keyData
    )

    // 处理费用限制违规
    if (!costCheckResult.allowed) {
      const violationResponse = costLimitService.formatViolationResponse(costCheckResult.violations)

      logger.security(
        `💰 Cost limit exceeded for key: ${validation.keyData.id} (${validation.keyData.name}), violations: ${costCheckResult.violations.length}, check time: ${costCheckResult.checkDuration || 0}ms`
      )

      return res.status(429).json(violationResponse)
=======
      // 兼容性检查：优先使用Token限制（历史数据），否则使用费用限制
      const tokenLimit = parseInt(validation.keyData.tokenLimit)
      if (tokenLimit > 0) {
        // 使用Token限制（向后兼容）
        if (currentTokens >= tokenLimit) {
          const resetTime = new Date(windowStart + windowDuration)
          const remainingMinutes = Math.ceil((resetTime - now) / 60000)

          logger.security(
            `🚦 Rate limit exceeded (tokens) for key: ${validation.keyData.id} (${validation.keyData.name}), tokens: ${currentTokens}/${tokenLimit}`
          )

          return res.status(429).json({
            error: 'Rate limit exceeded',
            message: `已达到 Token 使用限制 (${tokenLimit} tokens)，将在 ${remainingMinutes} 分钟后重置`,
            currentTokens,
            tokenLimit,
            resetAt: resetTime.toISOString(),
            remainingMinutes
          })
        }
      } else if (rateLimitCost > 0) {
        // 使用费用限制（新功能）
        if (currentCost >= rateLimitCost) {
          const resetTime = new Date(windowStart + windowDuration)
          const remainingMinutes = Math.ceil((resetTime - now) / 60000)

          logger.security(
            `💰 Rate limit exceeded (cost) for key: ${validation.keyData.id} (${
              validation.keyData.name
            }), cost: $${currentCost.toFixed(2)}/$${rateLimitCost}`
          )

          return res.status(429).json({
            error: 'Rate limit exceeded',
            message: `已达到费用限制 ($${rateLimitCost})，将在 ${remainingMinutes} 分钟后重置`,
            currentCost,
            costLimit: rateLimitCost,
            resetAt: resetTime.toISOString(),
            remainingMinutes
          })
        }
      }

      // 增加请求计数
      await redis.getClient().incr(requestCountKey)

      // 存储限流信息到请求对象
      req.rateLimitInfo = {
        windowStart,
        windowDuration,
        requestCountKey,
        tokenCountKey,
        costCountKey, // 新增：费用计数器
        currentRequests: currentRequests + 1,
        currentTokens,
        currentCost, // 新增：当前费用
        rateLimitRequests,
        tokenLimit,
        rateLimitCost // 新增：费用限制
      }
>>>>>>> 1fdfce1e
    }

    // 处理费用使用预警
    if (costCheckResult.warnings && costCheckResult.warnings.length > 0) {
      const formattedWarnings = costLimitService.formatWarnings(costCheckResult.warnings)

<<<<<<< HEAD
      logger.warn(
        `💰 Cost usage warning for key: ${validation.keyData.id} (${validation.keyData.name}), warnings: ${costCheckResult.warnings.length}`
      )
=======
      if (dailyCost >= dailyCostLimit) {
        logger.security(
          `💰 Daily cost limit exceeded for key: ${validation.keyData.id} (${
            validation.keyData.name
          }), cost: $${dailyCost.toFixed(2)}/$${dailyCostLimit}`
        )
>>>>>>> 1fdfce1e

      // 将预警信息添加到请求对象，供后续中间件或路由使用
      req.costWarnings = formattedWarnings
    }

<<<<<<< HEAD
    // 记录费用限制检查通过（debug 级别，避免过多日志）
    if (costCheckResult.checkDuration > 50) {
      // 只在检查时间较长时记录，用于性能监控
      logger.debug(
        `💰 Cost limits check completed for key: ${validation.keyData.id} (${validation.keyData.name}), time: ${costCheckResult.checkDuration}ms`
=======
      // 记录当前费用使用情况
      logger.api(
        `💰 Cost usage for key: ${validation.keyData.id} (${
          validation.keyData.name
        }), current: $${dailyCost.toFixed(2)}/$${dailyCostLimit}`
      )
    }

    // 检查总费用限制
    const totalCostLimit = validation.keyData.totalCostLimit || 0
    if (totalCostLimit > 0) {
      const totalCost = validation.keyData.totalCost || 0

      if (totalCost >= totalCostLimit) {
        logger.security(
          `💰 Total cost limit exceeded for key: ${validation.keyData.id} (${
            validation.keyData.name
          }), cost: $${totalCost.toFixed(2)}/$${totalCostLimit}`
        )

        return res.status(429).json({
          error: 'Total cost limit exceeded',
          message: `已达到总费用限制 ($${totalCostLimit})`,
          currentCost: totalCost,
          costLimit: totalCostLimit
        })
      }

      logger.api(
        `💰 Total cost usage for key: ${validation.keyData.id} (${
          validation.keyData.name
        }), current: $${totalCost.toFixed(2)}/$${totalCostLimit}`
>>>>>>> 1fdfce1e
      )
    }

    // 检查 Opus 周费用限制（仅对 Opus 模型生效）
    const weeklyOpusCostLimit = validation.keyData.weeklyOpusCostLimit || 0
    if (weeklyOpusCostLimit > 0) {
      // 从请求中获取模型信息
      const requestBody = req.body || {}
      const model = requestBody.model || ''

      // 判断是否为 Opus 模型
      if (model && model.toLowerCase().includes('claude-opus')) {
        const weeklyOpusCost = validation.keyData.weeklyOpusCost || 0

        if (weeklyOpusCost >= weeklyOpusCostLimit) {
          logger.security(
            `💰 Weekly Opus cost limit exceeded for key: ${validation.keyData.id} (${
              validation.keyData.name
            }), cost: $${weeklyOpusCost.toFixed(2)}/$${weeklyOpusCostLimit}`
          )

          // 计算下周一的重置时间
          const now = new Date()
          const dayOfWeek = now.getDay()
          const daysUntilMonday = dayOfWeek === 0 ? 1 : (8 - dayOfWeek) % 7 || 7
          const resetDate = new Date(now)
          resetDate.setDate(now.getDate() + daysUntilMonday)
          resetDate.setHours(0, 0, 0, 0)

          return res.status(429).json({
            error: 'Weekly Opus cost limit exceeded',
            message: `已达到 Opus 模型周费用限制 ($${weeklyOpusCostLimit})`,
            currentCost: weeklyOpusCost,
            costLimit: weeklyOpusCostLimit,
            resetAt: resetDate.toISOString() // 下周一重置
          })
        }

        // 记录当前 Opus 费用使用情况
        logger.api(
          `💰 Opus weekly cost usage for key: ${validation.keyData.id} (${
            validation.keyData.name
          }), current: $${weeklyOpusCost.toFixed(2)}/$${weeklyOpusCostLimit}`
        )
      }
    }

    // 将验证信息添加到请求对象（只包含必要信息）
    req.apiKey = {
      id: validation.keyData.id,
      name: validation.keyData.name,
      tokenLimit: validation.keyData.tokenLimit,
      claudeAccountId: validation.keyData.claudeAccountId,
      claudeConsoleAccountId: validation.keyData.claudeConsoleAccountId, // 添加 Claude Console 账号ID
      geminiAccountId: validation.keyData.geminiAccountId,
      openaiAccountId: validation.keyData.openaiAccountId, // 添加 OpenAI 账号ID
      bedrockAccountId: validation.keyData.bedrockAccountId, // 添加 Bedrock 账号ID
      permissions: validation.keyData.permissions,
      concurrencyLimit: validation.keyData.concurrencyLimit,
      rateLimitWindow: validation.keyData.rateLimitWindow,
      rateLimitRequests: validation.keyData.rateLimitRequests,
      rateLimitCost: validation.keyData.rateLimitCost, // 新增：费用限制
      enableModelRestriction: validation.keyData.enableModelRestriction,
      restrictedModels: validation.keyData.restrictedModels,
      enableClientRestriction: validation.keyData.enableClientRestriction,
      allowedClients: validation.keyData.allowedClients,
<<<<<<< HEAD

      // 🔧 增强费用限制支持（向下兼容 + 扩展支持）
      dailyCostLimit: validation.keyData.dailyCostLimit, // 向下兼容
      dailyCost: validation.keyData.dailyCost, // 向下兼容

      // 扩展费用限制字段（可选）
      weeklyCostLimit: validation.keyData.weeklyCostLimit || 0,
      monthlyCostLimit: validation.keyData.monthlyCostLimit || 0,
      totalCostLimit: validation.keyData.totalCostLimit || 0,

      // 费用限制检查结果
      costLimits: costCheckResult.limits || {},
      currentCosts: costCheckResult.currentCosts || {},

=======
      dailyCostLimit: validation.keyData.dailyCostLimit,
      dailyCost: validation.keyData.dailyCost,
      totalCostLimit: validation.keyData.totalCostLimit,
      totalCost: validation.keyData.totalCost,
>>>>>>> 1fdfce1e
      usage: validation.keyData.usage
    }
    req.usage = validation.keyData.usage

    const authDuration = Date.now() - startTime
    const userAgent = req.headers['user-agent'] || 'No User-Agent'
    logger.api(
      `🔓 Authenticated request from key: ${validation.keyData.name} (${validation.keyData.id}) in ${authDuration}ms`
    )
    logger.api(`   User-Agent: "${userAgent}"`)

    return next()
  } catch (error) {
    const authDuration = Date.now() - startTime
    logger.error(`❌ Authentication middleware error (${authDuration}ms):`, {
      error: error.message,
      stack: error.stack,
      ip: req.ip,
      userAgent: req.get('User-Agent'),
      url: req.originalUrl
    })

    return res.status(500).json({
      error: 'Authentication error',
      message: 'Internal server error during authentication'
    })
  }
}

// 🛡️ 管理员验证中间件（优化版）
const authenticateAdmin = async (req, res, next) => {
  const startTime = Date.now()

  try {
    // 安全提取token，支持多种方式
    const token =
      req.headers['authorization']?.replace(/^Bearer\s+/i, '') ||
      req.cookies?.adminToken ||
      req.headers['x-admin-token']

    if (!token) {
      logger.security(`🔒 Missing admin token attempt from ${req.ip || 'unknown'}`)
      return res.status(401).json({
        error: 'Missing admin token',
        message: 'Please provide an admin token'
      })
    }

    // 基本token格式验证
    if (typeof token !== 'string' || token.length < 32 || token.length > 512) {
      logger.security(`🔒 Invalid admin token format from ${req.ip || 'unknown'}`)
      return res.status(401).json({
        error: 'Invalid admin token format',
        message: 'Admin token format is invalid'
      })
    }

    // 获取管理员会话（带超时处理）
    const adminSession = await Promise.race([
      database.getSession(token),
      new Promise((_, reject) =>
        setTimeout(() => reject(new Error('Session lookup timeout')), 5000)
      )
    ])

    if (!adminSession || Object.keys(adminSession).length === 0) {
      logger.security(`🔒 Invalid admin token attempt from ${req.ip || 'unknown'}`)
      return res.status(401).json({
        error: 'Invalid admin token',
        message: 'Invalid or expired admin session'
      })
    }

    // 🎯 智能会话活跃性检查
    const now = new Date()
    const lastActivity = new Date(adminSession.lastActivity || adminSession.loginTime)
    const inactiveDuration = now - lastActivity
    const maxInactivity = 24 * 60 * 60 * 1000 // 24小时

    // 增加会话活跃度阈值检查
    const sessionAge = now - new Date(adminSession.loginTime)
    const isLongSession = sessionAge > 2 * 60 * 60 * 1000 // 超过2小时的长会话

    if (inactiveDuration > maxInactivity) {
      logger.security(
        `🔒 Expired admin session for ${adminSession.username} from ${req.ip || 'unknown'} (inactive: ${Math.floor(inactiveDuration / 60000)}min)`
      )
      await database.deleteSession(token) // 清理过期会话
      return res.status(401).json({
        error: 'Session expired',
        message: 'Admin session has expired due to inactivity'
      })
    }

    // 对于长期活跃会话给出警告（可能存在异常轮询）
    if (isLongSession && inactiveDuration < 60 * 1000) {
      logger.debug(
        `⚠️ Highly active long session detected: ${adminSession.username} (${Math.floor(sessionAge / 60000)}min old, last activity: ${Math.floor(inactiveDuration / 1000)}s ago)`
      )
    }

    // 🎯 智能会话更新：减少频繁更新，仅在必要时执行
    const timeSinceLastUpdate = inactiveDuration // 重用已计算的非活跃时长

    // 只在超过5分钟未更新时才更新会话（减少Redis写入压力）
    if (timeSinceLastUpdate > 5 * 60 * 1000) {
      database
        .setSession(
          token,
          {
            ...adminSession,
            lastActivity: now.toISOString()
          },
          86400
        )
        .catch((error) => {
          logger.debug('Failed to update admin session activity:', error.message)
        })
    }

    // 设置管理员信息（只包含必要信息）
    req.admin = {
      id: adminSession.adminId || 'admin',
      username: adminSession.username,
      sessionId: token,
      loginTime: adminSession.loginTime
    }

    const authDuration = Date.now() - startTime

    // 🎯 智能日志记录：减少频繁认证日志，仅在必要时记录
    if (timeSinceLastUpdate > 5 * 60 * 1000 || authDuration > 100) {
      // 只在会话更新或认证较慢时记录安全日志
      logger.security(`🔐 Admin authenticated: ${adminSession.username} in ${authDuration}ms`)
    } else {
      // 常规快速认证只记录debug级别
      logger.debug(`🔐 Admin auth (cached): ${adminSession.username} in ${authDuration}ms`)
    }

    return next()
  } catch (error) {
    const authDuration = Date.now() - startTime
    logger.error(`❌ Admin authentication error (${authDuration}ms):`, {
      error: error.message,
      ip: req.ip,
      userAgent: req.get('User-Agent'),
      url: req.originalUrl
    })

    return res.status(500).json({
      error: 'Authentication error',
      message: 'Internal server error during admin authentication'
    })
  }
}

<<<<<<< HEAD
// 🔐 用户会话认证中间件
const authenticateUserSession = async (req, res, next) => {
  const startTime = Date.now()

  try {
    // 提取会话令牌，支持多种方式
    const sessionToken = extractSessionToken(req)

    if (!sessionToken) {
      logger.security(`🔒 Missing session token attempt from ${req.ip || 'unknown'}`)
      return res.status(401).json({
        error: 'Missing session token',
        message: 'Please provide a valid session token'
      })
    }

    // 基本令牌格式验证
    if (
      typeof sessionToken !== 'string' ||
      sessionToken.length < 32 ||
      sessionToken.length > 1024
    ) {
      logger.security(`🔒 Invalid session token format from ${req.ip || 'unknown'}`)
=======
// 👤 用户验证中间件
const authenticateUser = async (req, res, next) => {
  const startTime = Date.now()

  try {
    // 安全提取用户session token，支持多种方式
    const sessionToken =
      req.headers['authorization']?.replace(/^Bearer\s+/i, '') ||
      req.cookies?.userToken ||
      req.headers['x-user-token']

    if (!sessionToken) {
      logger.security(`🔒 Missing user session token attempt from ${req.ip || 'unknown'}`)
      return res.status(401).json({
        error: 'Missing user session token',
        message: 'Please login to access this resource'
      })
    }

    // 基本token格式验证
    if (typeof sessionToken !== 'string' || sessionToken.length < 32 || sessionToken.length > 128) {
      logger.security(`🔒 Invalid user session token format from ${req.ip || 'unknown'}`)
>>>>>>> 1fdfce1e
      return res.status(401).json({
        error: 'Invalid session token format',
        message: 'Session token format is invalid'
      })
    }

    // 验证用户会话
<<<<<<< HEAD
    const sessionData = await userService.validateUserSession(sessionToken)

    if (!sessionData || !sessionData.valid) {
      const clientIP = req.ip || req.connection?.remoteAddress || 'unknown'
      logger.security(`🔒 Invalid user session attempt from ${clientIP}`)
      return res.status(401).json({
        error: 'Invalid session',
        message: 'Session expired or invalid'
      })
    }

    // 获取用户详细信息
    const userInfo = await userService.getUserById(sessionData.userId)
    if (!userInfo) {
      logger.security(`🔒 User not found for session: ${sessionData.userId}`)
      return res.status(401).json({
        error: 'User not found',
        message: 'Associated user account not found'
      })
    }

    // 设置用户上下文到请求对象
    req.user = {
      id: userInfo.id,
      username: userInfo.username,
      email: userInfo.email,
      fullName: userInfo.fullName,
      role: userInfo.role,
      status: userInfo.status,
      authMethod: userInfo.authMethod,
      groups: userInfo.groups || []
    }
    req.session = {
      sessionId: sessionData.sessionId,
      userId: sessionData.userId,
      token: sessionToken
    }

    const authDuration = Date.now() - startTime
    const userAgent = req.headers['user-agent'] || 'No User-Agent'

    logger.security(
      `🔐 User session authenticated: ${userInfo.username} (${userInfo.id}) in ${authDuration}ms`
    )
    logger.api(`   User-Agent: "${userAgent}"`)
=======
    const sessionValidation = await userService.validateUserSession(sessionToken)

    if (!sessionValidation) {
      logger.security(`🔒 Invalid user session token attempt from ${req.ip || 'unknown'}`)
      return res.status(401).json({
        error: 'Invalid session token',
        message: 'Invalid or expired user session'
      })
    }

    const { session, user } = sessionValidation

    // 检查用户是否被禁用
    if (!user.isActive) {
      logger.security(
        `🔒 Disabled user login attempt: ${user.username} from ${req.ip || 'unknown'}`
      )
      return res.status(403).json({
        error: 'Account disabled',
        message: 'Your account has been disabled. Please contact administrator.'
      })
    }

    // 设置用户信息（只包含必要信息）
    req.user = {
      id: user.id,
      username: user.username,
      email: user.email,
      displayName: user.displayName,
      firstName: user.firstName,
      lastName: user.lastName,
      role: user.role,
      sessionToken,
      sessionCreatedAt: session.createdAt
    }

    const authDuration = Date.now() - startTime
    logger.info(`👤 User authenticated: ${user.username} (${user.id}) in ${authDuration}ms`)
>>>>>>> 1fdfce1e

    return next()
  } catch (error) {
    const authDuration = Date.now() - startTime
<<<<<<< HEAD
    logger.error(`❌ User session authentication error (${authDuration}ms):`, {
      error: error.message,
      stack: error.stack,
=======
    logger.error(`❌ User authentication error (${authDuration}ms):`, {
      error: error.message,
>>>>>>> 1fdfce1e
      ip: req.ip,
      userAgent: req.get('User-Agent'),
      url: req.originalUrl
    })

    return res.status(500).json({
      error: 'Authentication error',
<<<<<<< HEAD
      message: 'Internal server error during authentication'
    })
  }
}

// 🔄 智能双重认证模式（增强版，API Key优先，智能回退）
const authenticateDual = async (req, res, next) => {
  const startTime = Date.now()

  try {
    // 使用增强的认证类型检测
    const authInfo = detectAuthenticationType(req)

    logger.debug(
      `🔍 Smart authentication detection: ${authInfo.authType} (confidence: ${authInfo.confidence}%, sources: ${authInfo.detectedSources.join(', ')})`
    )

    // 优先使用API Key认证（最高优先级）
    if (authInfo.hasApiKey) {
      logger.debug(
        `🔑 Using API Key authentication (sources: ${authInfo.detectedSources.filter((s) => s.includes('key')).join(', ')})`
      )
      return authenticateApiKey(req, res, next)
    }

    // 回退到用户会话认证
    if (authInfo.hasSessionToken) {
      logger.debug(
        `🎫 Using User Session authentication (sources: ${authInfo.detectedSources.filter((s) => s.includes('session') || s.includes('bearer')).join(', ')})`
      )
      return authenticateUserSession(req, res, next)
    }

    // 管理员会话认证（如果没有其他认证方式）
    if (authInfo.hasAdminToken) {
      logger.debug(
        `👑 Using Admin Session authentication (sources: ${authInfo.detectedSources.filter((s) => s.includes('admin')).join(', ')})`
      )
      return authenticateAdmin(req, res, next)
    }

    // 没有提供任何认证方式
    logger.security(`🔒 No authentication provided from ${req.ip || 'unknown'}`)
    return res.status(401).json({
      error: 'Authentication required',
      message: 'Please provide API key, session token, or admin token',
      supportedMethods: [
        'API Key (x-api-key, x-goog-api-key, api-key headers, or Authorization Bearer cr_*)',
        'Session Token (Authorization Bearer, x-session-token header, or sessionToken cookie)',
        'Admin Token (x-admin-token header or adminToken cookie)'
      ],
      detectedSources: authInfo.detectedSources.length > 0 ? authInfo.detectedSources : undefined
    })
  } catch (error) {
    const authDuration = Date.now() - startTime
    logger.error(`❌ Smart dual authentication error (${authDuration}ms):`, {
=======
      message: 'Internal server error during user authentication'
    })
  }
}

// 👤 用户或管理员验证中间件（支持两种身份）
const authenticateUserOrAdmin = async (req, res, next) => {
  const startTime = Date.now()

  try {
    // 检查是否有管理员token
    const adminToken =
      req.headers['authorization']?.replace(/^Bearer\s+/i, '') ||
      req.cookies?.adminToken ||
      req.headers['x-admin-token']

    // 检查是否有用户session token
    const userToken =
      req.headers['x-user-token'] ||
      req.cookies?.userToken ||
      (!adminToken ? req.headers['authorization']?.replace(/^Bearer\s+/i, '') : null)

    // 优先尝试管理员认证
    if (adminToken) {
      try {
        const adminSession = await redis.getSession(adminToken)
        if (adminSession && Object.keys(adminSession).length > 0) {
          req.admin = {
            id: adminSession.adminId || 'admin',
            username: adminSession.username,
            sessionId: adminToken,
            loginTime: adminSession.loginTime
          }
          req.userType = 'admin'

          const authDuration = Date.now() - startTime
          logger.security(`🔐 Admin authenticated: ${adminSession.username} in ${authDuration}ms`)
          return next()
        }
      } catch (error) {
        logger.debug('Admin authentication failed, trying user authentication:', error.message)
      }
    }

    // 尝试用户认证
    if (userToken) {
      try {
        const sessionValidation = await userService.validateUserSession(userToken)
        if (sessionValidation) {
          const { session, user } = sessionValidation

          if (user.isActive) {
            req.user = {
              id: user.id,
              username: user.username,
              email: user.email,
              displayName: user.displayName,
              firstName: user.firstName,
              lastName: user.lastName,
              role: user.role,
              sessionToken: userToken,
              sessionCreatedAt: session.createdAt
            }
            req.userType = 'user'

            const authDuration = Date.now() - startTime
            logger.info(`👤 User authenticated: ${user.username} (${user.id}) in ${authDuration}ms`)
            return next()
          }
        }
      } catch (error) {
        logger.debug('User authentication failed:', error.message)
      }
    }

    // 如果都失败了，返回未授权
    logger.security(`🔒 Authentication failed from ${req.ip || 'unknown'}`)
    return res.status(401).json({
      error: 'Authentication required',
      message: 'Please login as user or admin to access this resource'
    })
  } catch (error) {
    const authDuration = Date.now() - startTime
    logger.error(`❌ User/Admin authentication error (${authDuration}ms):`, {
>>>>>>> 1fdfce1e
      error: error.message,
      ip: req.ip,
      userAgent: req.get('User-Agent'),
      url: req.originalUrl
    })

    return res.status(500).json({
      error: 'Authentication error',
      message: 'Internal server error during authentication'
    })
  }
}

<<<<<<< HEAD
// 🔍 会话令牌提取工具函数
const extractSessionToken = (req) => {
  // 从Authorization header提取Bearer token（排除API Key格式）
  const authHeader = req.headers['authorization']
  if (authHeader && authHeader.startsWith('Bearer ')) {
    const token = authHeader.replace(/^Bearer\s+/i, '')
    // 确保不是API Key格式（cr_前缀）
    if (!token.startsWith('cr_')) {
      return token
    }
  }

  // 从专用session token header提取
  const sessionHeader = req.headers['x-session-token']
  if (sessionHeader) {
    return sessionHeader
  }

  // 从Cookie提取
  const cookieToken = req.cookies?.sessionToken
  if (cookieToken) {
    return cookieToken
  }

  // 从查询参数提取（开发调试使用，生产环境应禁用）
  if (process.env.NODE_ENV === 'development') {
    const queryToken = req.query.session_token
    if (queryToken) {
      return queryToken
    }
  }

  return null
}

// 🕵️ 智能认证类型检测工具函数（增强版）
const detectAuthenticationType = (req) => {
  const authInfo = {
    hasApiKey: false,
    hasSessionToken: false,
    hasAdminToken: false,
    authType: 'none',
    detectedSources: [],
    confidence: 0
  }

  // 检测API Key的多种来源
  const apiKeySources = [
    { name: 'x-api-key', value: req.headers['x-api-key'] },
    { name: 'x-goog-api-key', value: req.headers['x-goog-api-key'] },
    { name: 'api-key', value: req.headers['api-key'] },
    { name: 'query-key', value: req.query.key }
  ]

  // 特殊处理Authorization Bearer（需要区分API Key和Session Token）
  const authHeader = req.headers['authorization']
  if (authHeader && authHeader.startsWith('Bearer ')) {
    const token = authHeader.replace(/^Bearer\s+/i, '')

    if (token.startsWith('cr_')) {
      // Claude Relay API Key格式
      apiKeySources.push({ name: 'bearer-api-key', value: token })
    } else if (token.length >= 64 && token.match(/^[a-zA-Z0-9+/=._-]+$/)) {
      // JWT Session Token格式特征
      authInfo.hasSessionToken = true
      authInfo.detectedSources.push('authorization-bearer-jwt')
    } else {
      // 其他Bearer token格式
      authInfo.hasSessionToken = true
      authInfo.detectedSources.push('authorization-bearer-other')
    }
  }

  // 检查API Key来源
  for (const source of apiKeySources) {
    if (source.value && typeof source.value === 'string' && source.value.length > 8) {
      authInfo.hasApiKey = true
      authInfo.detectedSources.push(source.name)
    }
  }

  // 检测Session Token的其他来源
  const sessionSources = [
    { name: 'x-session-token', value: req.headers['x-session-token'] },
    { name: 'cookie-session', value: req.cookies?.sessionToken }
  ]

  // 开发环境支持查询参数
  if (process.env.NODE_ENV === 'development') {
    sessionSources.push({ name: 'query-session', value: req.query.session_token })
  }

  for (const source of sessionSources) {
    if (source.value && typeof source.value === 'string' && source.value.length > 16) {
      authInfo.hasSessionToken = true
      authInfo.detectedSources.push(source.name)
    }
  }

  // 检测管理员Token
  const adminSources = [
    { name: 'x-admin-token', value: req.headers['x-admin-token'] },
    { name: 'cookie-admin', value: req.cookies?.adminToken }
  ]

  for (const source of adminSources) {
    if (source.value && typeof source.value === 'string' && source.value.length > 32) {
      authInfo.hasAdminToken = true
      authInfo.detectedSources.push(source.name)
    }
  }

  // 确定主要认证类型和置信度
  if (authInfo.hasApiKey) {
    authInfo.authType = 'api_key'
    authInfo.confidence = authInfo.detectedSources.filter((s) => s.includes('key')).length * 30
  } else if (authInfo.hasAdminToken) {
    authInfo.authType = 'admin_session'
    authInfo.confidence = authInfo.detectedSources.filter((s) => s.includes('admin')).length * 40
  } else if (authInfo.hasSessionToken) {
    authInfo.authType = 'user_session'
    authInfo.confidence =
      authInfo.detectedSources.filter((s) => s.includes('session') || s.includes('bearer')).length *
      25
  }

  // 提高多源检测的置信度
  if (authInfo.detectedSources.length > 1) {
    authInfo.confidence += 10
  }

  return authInfo
}

// 🕵️ 认证类型检测工具函数（保持向后兼容）
const detectAuthType = (req) => {
  const enhanced = detectAuthenticationType(req)
  return {
    hasApiKey: enhanced.hasApiKey,
    hasSessionToken: enhanced.hasSessionToken,
    authType: enhanced.authType
  }
=======
// 🛡️ 权限检查中间件
const requireRole = (allowedRoles) => (req, res, next) => {
  // 管理员始终有权限
  if (req.admin) {
    return next()
  }

  // 检查用户角色
  if (req.user) {
    const userRole = req.user.role
    const allowed = Array.isArray(allowedRoles) ? allowedRoles : [allowedRoles]

    if (allowed.includes(userRole)) {
      return next()
    } else {
      logger.security(
        `🚫 Access denied for user ${req.user.username} (role: ${userRole}) to ${req.originalUrl}`
      )
      return res.status(403).json({
        error: 'Insufficient permissions',
        message: `This resource requires one of the following roles: ${allowed.join(', ')}`
      })
    }
  }

  return res.status(401).json({
    error: 'Authentication required',
    message: 'Please login to access this resource'
  })
}

// 🔒 管理员权限检查中间件
const requireAdmin = (req, res, next) => {
  if (req.admin) {
    return next()
  }

  // 检查是否是admin角色的用户
  if (req.user && req.user.role === 'admin') {
    return next()
  }

  logger.security(
    `🚫 Admin access denied for ${req.user?.username || 'unknown'} from ${req.ip || 'unknown'}`
  )
  return res.status(403).json({
    error: 'Admin access required',
    message: 'This resource requires administrator privileges'
  })
>>>>>>> 1fdfce1e
}

// 注意：使用统计现在直接在/api/v1/messages路由中处理，
// 以便从Claude API响应中提取真实的usage数据
// 动态配置支持：请求日志记录现在支持实时配置变更

// 🚦 CORS中间件（优化版，支持Chrome插件）
const corsMiddleware = (req, res, next) => {
  const { origin } = req.headers

  // 允许的源（可以从配置文件读取）
  const allowedOrigins = [
    'http://localhost:3000',
    'https://localhost:3000',
    'http://127.0.0.1:3000',
    'https://127.0.0.1:3000'
  ]

  // 🆕 检查是否为Chrome插件请求
  const isChromeExtension = origin && origin.startsWith('chrome-extension://')

  // 设置CORS头
  if (allowedOrigins.includes(origin) || !origin || isChromeExtension) {
    res.header('Access-Control-Allow-Origin', origin || '*')
  }

  res.header('Access-Control-Allow-Methods', 'GET, POST, PUT, DELETE, OPTIONS')
  res.header(
    'Access-Control-Allow-Headers',
    [
      'Origin',
      'X-Requested-With',
      'Content-Type',
      'Accept',
      'Authorization',
      'x-api-key',
      'x-goog-api-key',
      'api-key',
      'x-admin-token',
<<<<<<< HEAD
      'x-session-token'
=======
      'anthropic-version',
      'anthropic-dangerous-direct-browser-access'
>>>>>>> 1fdfce1e
    ].join(', ')
  )

  res.header('Access-Control-Expose-Headers', ['X-Request-ID', 'Content-Type'].join(', '))

  res.header('Access-Control-Max-Age', '86400') // 24小时预检缓存
  res.header('Access-Control-Allow-Credentials', 'true')

  if (req.method === 'OPTIONS') {
    res.status(204).end()
  } else {
    next()
  }
}

// 📝 请求日志中间件（集成高性能日志记录功能）
const requestLogger = (req, res, next) => {
  const start = Date.now()
  const requestId = Math.random().toString(36).substring(2, 15)

  // 添加请求ID到请求对象
  req.requestId = requestId
  res.setHeader('X-Request-ID', requestId)

  // 获取客户端信息
  const clientIP = req.ip || req.connection?.remoteAddress || req.socket?.remoteAddress || 'unknown'
  const userAgent = req.get('User-Agent') || 'unknown'
  const referer = req.get('Referer') || 'none'

  // 🎯 轻量级数据收集 - 创建日志上下文（< 0.1ms）
  req._logContext = {
    requestId,
    startTime: start,
    method: req.method,
    url: req.originalUrl,
    ip: clientIP,
    userAgent,
    referer
  }

  // 🎯 智能请求日志记录：减少频繁的管理界面请求日志
  const isHealthCheck = req.originalUrl === '/health'
  const isAdminAuth = req.originalUrl.includes('/admin/') || req.originalUrl.includes('/web/auth/')
  const isFrequentCall = isAdminAuth && req.method === 'GET'

  if (!isHealthCheck && !isFrequentCall) {
    logger.info(`▶️ [${requestId}] ${req.method} ${req.originalUrl} | IP: ${clientIP}`)
  } else if (isFrequentCall) {
    logger.debug(`▶️ [${requestId}] ${req.method} ${req.originalUrl} | IP: ${clientIP}`)
  }

  // 🚀 优化事件监听器 - 避免重复创建，使用单一监听器处理多种需求
  let eventHandled = false

  const handleRequestComplete = () => {
    if (eventHandled) {
      return
    }
    eventHandled = true

    const duration = Date.now() - start
    const contentLength = res.get('Content-Length') || '0'

    // 构建完整日志元数据
    const logMetadata = {
      requestId,
      method: req.method,
      url: req.originalUrl,
      status: res.statusCode,
      duration,
      contentLength,
      ip: clientIP,
      userAgent,
      referer
    }

    // 标准 Winston 日志记录（保持现有功能）
    if (res.statusCode >= 500) {
      logger.error(
        `◀️ [${requestId}] ${req.method} ${req.originalUrl} | ${res.statusCode} | ${duration}ms | ${contentLength}B`,
        logMetadata
      )
    } else if (res.statusCode >= 400) {
      logger.warn(
        `◀️ [${requestId}] ${req.method} ${req.originalUrl} | ${res.statusCode} | ${duration}ms | ${contentLength}B`,
        logMetadata
      )
    } else if (!isHealthCheck && !isFrequentCall) {
      // 只记录非健康检查和非频繁管理请求的成功响应
      logger.request(req.method, req.originalUrl, res.statusCode, duration, logMetadata)
    } else if (isFrequentCall && duration > 100) {
      // 频繁请求只在响应时间较长时记录
      logger.debug(
        `◀️ [${requestId}] ${req.method} ${req.originalUrl} | ${res.statusCode} | ${duration}ms (slow admin)`
      )
    }

    // API Key相关日志
    if (req.apiKey) {
      logger.api(
        `📱 [${requestId}] Request from ${req.apiKey.name} (${req.apiKey.id}) | ${duration}ms`
      )
    }

    // 用户会话相关日志
    if (req.user && req.session) {
      logger.api(
        `👤 [${requestId}] Request from user ${req.user.username} (${req.user.id}) | ${duration}ms`
      )
    }

    // 慢请求警告
    if (duration > 5000) {
      logger.warn(
        `🐌 [${requestId}] Slow request detected: ${duration}ms for ${req.method} ${req.originalUrl}`
      )
    }

    // 🚀 高性能日志记录集成 - 异步非阻塞处理（支持动态配置）
    if (isRequestLoggingEnabled() && req.apiKey) {
      // 使用 setImmediate 确保完全异步，零阻塞主请求流程
      setImmediate(async () => {
        try {
          // 确定请求类型用于智能采样
          let requestType = 'normal'
          if (res.statusCode >= 400) {
            requestType = 'error'
          } else if (duration >= 5000) {
            // 默认5秒为慢请求阈值
            requestType = 'slow'
          }

          // 🎯 关键修复：添加采样器决策检查
          logger.info(`🔍 REQUEST LOGGING STATUS CHECK - Using UnifiedLogService`)

          // 🔧 使用统一日志服务记录请求（中间件级别）
          try {
            const unifiedLogService = await unifiedLogServiceFactory.getSingleton()

            const logData = {
              // 从现有上下文复用数据
              requestId: req._logContext.requestId,
              method: req._logContext.method,
              path: req._logContext.url,
              statusCode: res.statusCode,
              responseTime: duration,
              userAgent: req._logContext.userAgent,
              ipAddress: req._logContext.ip,

              // API Key 信息
              keyId: req.apiKey.id,
              keyName: req.apiKey.name,

              // 请求类型（用于分析）
              requestType,

              // 可选的模型和token信息（如果存在）
              model: req.body?.model || '',
              tokens: req._tokenUsage?.total || 0,
              inputTokens: req._tokenUsage?.input || 0,
              outputTokens: req._tokenUsage?.output || 0,

              // 错误信息
              error: res.statusCode >= 400 ? `HTTP ${res.statusCode}` : null,

              // 请求和响应数据
              requestHeaders: req.headers,
              responseHeaders: res.getHeaders(),
              requestBody: req.body,
              timestamp: Date.now()
            }

            await unifiedLogService.logRequest(req.apiKey.id, logData)
            logger.debug(
              `📊 Request logged with UnifiedLogService: ${req.method} ${req.originalUrl} - ${duration}ms`
            )
          } catch (unifiedLogError) {
            logger.warn(
              `⚠️ UnifiedLogService middleware logging failed: ${unifiedLogError.message}`
            )
          }
        } catch (logError) {
          // 静默处理日志错误，不影响主请求流程
          logger.info('❌ High-performance logging error (non-critical):', logError.message)
        }
      })
    }
  }

  // 优化的事件监听 - 使用 once 避免重复处理
  res.once('finish', handleRequestComplete)
  res.once('close', handleRequestComplete)

  // 错误处理（独立监听器）
  res.on('error', (error) => {
    const duration = Date.now() - start
    logger.error(`💥 [${requestId}] Response error after ${duration}ms:`, error)
  })

  next()
}

// 🛡️ 安全中间件（增强版）
const securityMiddleware = (req, res, next) => {
  // 设置基础安全头
  res.setHeader('X-Content-Type-Options', 'nosniff')
  res.setHeader('X-Frame-Options', 'DENY')
  res.setHeader('X-XSS-Protection', '1; mode=block')
  res.setHeader('Referrer-Policy', 'strict-origin-when-cross-origin')

  // 添加更多安全头
  res.setHeader('X-DNS-Prefetch-Control', 'off')
  res.setHeader('X-Download-Options', 'noopen')
  res.setHeader('X-Permitted-Cross-Domain-Policies', 'none')

  // Cross-Origin-Opener-Policy (仅对可信来源设置)
  const host = req.get('host') || ''
  const isLocalhost =
    host.includes('localhost') || host.includes('127.0.0.1') || host.includes('0.0.0.0')
  const isHttps = req.secure || req.headers['x-forwarded-proto'] === 'https'

  if (isLocalhost || isHttps) {
    res.setHeader('Cross-Origin-Opener-Policy', 'same-origin')
    res.setHeader('Cross-Origin-Resource-Policy', 'same-origin')
    res.setHeader('Origin-Agent-Cluster', '?1')
  }

  // Content Security Policy (适用于web界面)
  if (req.path.startsWith('/web') || req.path === '/') {
    res.setHeader(
      'Content-Security-Policy',
      [
        "default-src 'self'",
        "script-src 'self' 'unsafe-inline' 'unsafe-eval' https://unpkg.com https://cdn.tailwindcss.com https://cdnjs.cloudflare.com https://cdn.jsdelivr.net https://cdn.bootcdn.net",
        "style-src 'self' 'unsafe-inline' https://cdn.tailwindcss.com https://cdnjs.cloudflare.com https://cdn.bootcdn.net",
        "font-src 'self' https://cdnjs.cloudflare.com https://cdn.bootcdn.net",
        "img-src 'self' data:",
        "connect-src 'self'",
        "frame-ancestors 'none'",
        "base-uri 'self'",
        "form-action 'self'"
      ].join('; ')
    )
  }

  // Strict Transport Security (HTTPS)
  if (req.secure || req.headers['x-forwarded-proto'] === 'https') {
    res.setHeader('Strict-Transport-Security', 'max-age=15552000; includeSubDomains')
  }

  // 移除泄露服务器信息的头
  res.removeHeader('X-Powered-By')
  res.removeHeader('Server')

  // 防止信息泄露
  res.setHeader('Cache-Control', 'no-cache, no-store, must-revalidate')
  res.setHeader('Pragma', 'no-cache')
  res.setHeader('Expires', '0')

  next()
}

// 🚨 错误处理中间件（增强版）
const errorHandler = (error, req, res, _next) => {
  const requestId = req.requestId || 'unknown'
  const isDevelopment = process.env.NODE_ENV === 'development'

  // 记录详细错误信息
  logger.error(`💥 [${requestId}] Unhandled error:`, {
    error: error.message,
    stack: error.stack,
    url: req.originalUrl,
    method: req.method,
    ip: req.ip || 'unknown',
    userAgent: req.get('User-Agent') || 'unknown',
    apiKey: req.apiKey ? req.apiKey.id : 'none',
    admin: req.admin ? req.admin.username : 'none',
    user: req.user ? req.user.username : 'none',
    session: req.session ? req.session.sessionId : 'none'
  })

  // 确定HTTP状态码
  let statusCode = 500
  let errorMessage = 'Internal Server Error'
  let userMessage = 'Something went wrong'

  if (error.status && error.status >= 400 && error.status < 600) {
    statusCode = error.status
  }

  // 根据错误类型提供友好的错误消息
  switch (error.name) {
    case 'ValidationError':
      statusCode = 400
      errorMessage = 'Validation Error'
      userMessage = 'Invalid input data'
      break
    case 'CastError':
      statusCode = 400
      errorMessage = 'Cast Error'
      userMessage = 'Invalid data format'
      break
    case 'MongoError':
    case 'RedisError':
      statusCode = 503
      errorMessage = 'Database Error'
      userMessage = 'Database temporarily unavailable'
      break
    case 'TimeoutError':
      statusCode = 408
      errorMessage = 'Request Timeout'
      userMessage = 'Request took too long to process'
      break
    default:
      if (error.message && !isDevelopment) {
        // 在生产环境中，只显示安全的错误消息
        if (error.message.includes('ECONNREFUSED')) {
          userMessage = 'Service temporarily unavailable'
        } else if (error.message.includes('timeout')) {
          userMessage = 'Request timeout'
        }
      }
  }

  // 设置响应头
  res.setHeader('X-Request-ID', requestId)

  // 构建错误响应
  const errorResponse = {
    error: errorMessage,
    message: isDevelopment ? error.message : userMessage,
    requestId,
    timestamp: new Date().toISOString()
  }

  // 在开发环境中包含更多调试信息
  if (isDevelopment) {
    errorResponse.stack = error.stack
    errorResponse.url = req.originalUrl
    errorResponse.method = req.method
  }

  res.status(statusCode).json(errorResponse)
}

// 🌐 全局速率限制中间件（延迟初始化）
<<<<<<< HEAD
let rateLimiter = null

const getRateLimiter = () => {
  try {
    const client = database.getClient()
    if (!client) {
      logger.warn('⚠️ database client not available for rate limiter')
      // 重置 rateLimiter，下次重新初始化
      rateLimiter = null
      return null
    }

    // 检查现有 rateLimiter 的连接状态
    if (rateLimiter) {
      // 检查Redis连接状态，如果断开则重新初始化
      if (client.status !== 'ready') {
        logger.warn('⚠️ Redis connection not ready, reinitializing rate limiter')
        rateLimiter = null
      }
    }

    if (!rateLimiter) {
      rateLimiter = new RateLimiterRedis({
        storeClient: client,
        keyPrefix: 'global_rate_limit',
        points: 1000, // 请求数量
        duration: 900, // 15分钟 (900秒)
        blockDuration: 900 // 阻塞时间15分钟
      })

      logger.info('✅ Rate limiter initialized successfully')
    }
  } catch (error) {
    logger.warn('⚠️ Rate limiter initialization failed, using fallback', { error: error.message })
    rateLimiter = null
    return null
  }

  return rateLimiter
}
=======
// const rateLimiter = null // 暂时未使用

// 暂时注释掉未使用的函数
// const getRateLimiter = () => {
//   if (!rateLimiter) {
//     try {
//       const client = redis.getClient()
//       if (!client) {
//         logger.warn('⚠️ Redis client not available for rate limiter')
//         return null
//       }
//
//       rateLimiter = new RateLimiterRedis({
//         storeClient: client,
//         keyPrefix: 'global_rate_limit',
//         points: 1000, // 请求数量
//         duration: 900, // 15分钟 (900秒)
//         blockDuration: 900 // 阻塞时间15分钟
//       })
//
//       logger.info('✅ Rate limiter initialized successfully')
//     } catch (error) {
//       logger.warn('⚠️ Rate limiter initialization failed, using fallback', { error: error.message })
//       return null
//     }
//   }
//   return rateLimiter
// }

const globalRateLimit = async (req, res, next) =>
  // 已禁用全局IP限流 - 直接跳过所有请求
  next()
>>>>>>> 1fdfce1e

// 以下代码已被禁用
/*
  // 跳过健康检查和内部请求
  if (req.path === '/health' || req.path === '/api/health') {
    return next()
  }

  const limiter = getRateLimiter()
  if (!limiter) {
    // 如果数据库不可用，直接跳过速率限制
    return next()
  }

  const clientIP = req.ip || req.connection?.remoteAddress || 'unknown'

  try {
    await limiter.consume(clientIP)
    return next()
  } catch (rejRes) {
    const remainingPoints = rejRes.remainingPoints || 0
    const msBeforeNext = rejRes.msBeforeNext || 900000

    logger.security(`🚦 Global rate limit exceeded for IP: ${clientIP}`)

    res.set({
      'Retry-After': Math.round(msBeforeNext / 1000) || 900,
      'X-RateLimit-Limit': 1000,
      'X-RateLimit-Remaining': remainingPoints,
      'X-RateLimit-Reset': new Date(Date.now() + msBeforeNext).toISOString()
    })

    return res.status(429).json({
      error: 'Too Many Requests',
      message: 'Too many requests from this IP, please try again later.',
      retryAfter: Math.round(msBeforeNext / 1000)
    })
  }
  */

// 📊 请求大小限制中间件
const requestSizeLimit = (req, res, next) => {
  const maxSize = 60 * 1024 * 1024 // 60MB
  const contentLength = parseInt(req.headers['content-length'] || '0')

  if (contentLength > maxSize) {
    logger.security(`🚨 Request too large: ${contentLength} bytes from ${req.ip}`)
    return res.status(413).json({
      error: 'Payload Too Large',
      message: 'Request body size exceeds limit',
      limit: '10MB'
    })
  }

  return next()
}

// 🔧 可配置的增强认证中间件
const authenticateEnhanced = (options = {}) => {
  const authConfig = {
    // 认证模式配置
    requireApiKey: options.requireApiKey || false,
    requireUserSession: options.requireUserSession || false,
    requireAdminSession: options.requireAdminSession || false,
    allowFallback: options.allowFallback !== false, // 默认允许fallback

    // 组合认证配置
    requireBoth: options.requireBoth || false, // 同时需要API Key和Session
    strictMode: options.strictMode || false, // 严格模式，不允许任何fallback

    // 优先级配置
    priority: options.priority || ['api_key', 'admin_session', 'user_session'],

    // 错误处理配置
    customErrorHandler: options.customErrorHandler || null,
    includeDebugInfo: options.includeDebugInfo || false
  }

  return async (req, res, next) => {
    const startTime = Date.now()

    try {
      const authInfo = detectAuthenticationType(req)

      logger.debug(
        `🔧 Enhanced authentication: config=${JSON.stringify(authConfig)}, detected=${authInfo.authType}`
      )

      // 严格模式：只允许指定的认证类型
      if (authConfig.strictMode) {
        if (authConfig.requireApiKey && !authInfo.hasApiKey) {
          return handleAuthFailure('API Key required in strict mode', req, res, authConfig)
        }
        if (authConfig.requireUserSession && !authInfo.hasSessionToken) {
          return handleAuthFailure('User session required in strict mode', req, res, authConfig)
        }
        if (authConfig.requireAdminSession && !authInfo.hasAdminToken) {
          return handleAuthFailure('Admin session required in strict mode', req, res, authConfig)
        }
      }

      // 组合认证模式：同时需要多种认证
      if (authConfig.requireBoth) {
        const missingAuth = []
        if (authConfig.requireApiKey && !authInfo.hasApiKey) {
          missingAuth.push('API Key')
        }
        if (authConfig.requireUserSession && !authInfo.hasSessionToken) {
          missingAuth.push('User Session')
        }
        if (authConfig.requireAdminSession && !authInfo.hasAdminToken) {
          missingAuth.push('Admin Session')
        }

        if (missingAuth.length > 0) {
          return handleAuthFailure(
            `Missing required authentication: ${missingAuth.join(', ')}`,
            req,
            res,
            authConfig
          )
        }

        // 执行多重认证验证
        return executeMultipleAuth(req, res, next, authInfo, authConfig)
      }

      // 单一认证模式：按优先级选择
      for (const authType of authConfig.priority) {
        if (authType === 'api_key' && authInfo.hasApiKey) {
          logger.debug('🔑 Enhanced auth: Using API Key (priority match)')
          return authenticateApiKey(req, res, next)
        }
        if (authType === 'admin_session' && authInfo.hasAdminToken) {
          logger.debug('👑 Enhanced auth: Using Admin Session (priority match)')
          return authenticateAdmin(req, res, next)
        }
        if (authType === 'user_session' && authInfo.hasSessionToken) {
          logger.debug('🎫 Enhanced auth: Using User Session (priority match)')
          return authenticateUserSession(req, res, next)
        }
      }

      // 没有找到合适的认证方式
      return handleAuthFailure('No valid authentication found', req, res, authConfig)
    } catch (error) {
      const authDuration = Date.now() - startTime
      logger.error(`❌ Enhanced authentication error (${authDuration}ms):`, {
        error: error.message,
        config: authConfig,
        ip: req.ip,
        url: req.originalUrl
      })

      if (authConfig.customErrorHandler) {
        return authConfig.customErrorHandler(error, req, res, next)
      }

      return res.status(500).json({
        error: 'Authentication error',
        message: 'Internal server error during enhanced authentication'
      })
    }
  }
}

// 🎯 获取当前请求的认证上下文
const getAuthenticationContext = (req) => {
  const context = {
    authenticated: false,
    authType: 'none',
    user: null,
    admin: null,
    apiKey: null,
    session: null,
    permissions: [],
    metadata: {}
  }

  // API Key 认证上下文
  if (req.apiKey) {
    context.authenticated = true
    context.authType = 'api_key'
    context.apiKey = {
      id: req.apiKey.id,
      name: req.apiKey.name,
      permissions: req.apiKey.permissions || [],
      limits: {
        tokenLimit: req.apiKey.tokenLimit,
        concurrencyLimit: req.apiKey.concurrencyLimit,
        rateLimitWindow: req.apiKey.rateLimitWindow,
        rateLimitRequests: req.apiKey.rateLimitRequests
      }
    }
    context.permissions = req.apiKey.permissions || []
  }

  // 用户会话认证上下文
  if (req.user && req.session) {
    context.authenticated = true
    context.authType = context.authType === 'api_key' ? 'dual' : 'user_session'
    context.user = {
      id: req.user.id,
      username: req.user.username,
      email: req.user.email,
      fullName: req.user.fullName,
      role: req.user.role,
      status: req.user.status,
      groups: req.user.groups || []
    }
    context.session = {
      sessionId: req.session.sessionId,
      token: req.session.token
    }
    context.permissions = [...context.permissions, ...getUserPermissions(req.user)]
  }

  // 管理员会话认证上下文
  if (req.admin) {
    context.authenticated = true
    context.authType = context.authType !== 'none' ? 'multi_admin' : 'admin_session'
    context.admin = {
      id: req.admin.id,
      username: req.admin.username,
      sessionId: req.admin.sessionId,
      loginTime: req.admin.loginTime
    }
    context.permissions = [...context.permissions, 'admin:*'] // 管理员拥有所有权限
  }

  // 添加请求元数据
  context.metadata = {
    ip: req.ip || 'unknown',
    userAgent: req.get('User-Agent') || 'unknown',
    requestId: req.requestId || 'unknown',
    timestamp: new Date().toISOString()
  }

  return context
}

// 🔧 辅助函数：处理认证失败
const handleAuthFailure = (message, req, res, authConfig) => {
  logger.security(`🔒 Enhanced auth failure: ${message} from ${req.ip || 'unknown'}`)

  const response = {
    error: 'Authentication failed',
    message
  }

  if (authConfig.includeDebugInfo) {
    response.debugInfo = {
      detectedAuth: detectAuthenticationType(req),
      config: authConfig,
      timestamp: new Date().toISOString()
    }
  }

  return res.status(401).json(response)
}

// 🔧 辅助函数：执行多重认证
const executeMultipleAuth = async (req, res, next, authInfo, authConfig) => {
  const authResults = []

  // 依次执行各种认证
  if (authConfig.requireApiKey && authInfo.hasApiKey) {
    try {
      await new Promise((resolve, reject) => {
        authenticateApiKey(req, res, (error) => {
          if (error) {
            reject(error)
          } else {
            resolve()
          }
        })
      })
      authResults.push({ type: 'api_key', success: true })
    } catch (error) {
      authResults.push({ type: 'api_key', success: false, error: error.message })
    }
  }

  if (authConfig.requireUserSession && authInfo.hasSessionToken) {
    try {
      await new Promise((resolve, reject) => {
        authenticateUserSession(req, res, (error) => {
          if (error) {
            reject(error)
          } else {
            resolve()
          }
        })
      })
      authResults.push({ type: 'user_session', success: true })
    } catch (error) {
      authResults.push({ type: 'user_session', success: false, error: error.message })
    }
  }

  if (authConfig.requireAdminSession && authInfo.hasAdminToken) {
    try {
      await new Promise((resolve, reject) => {
        authenticateAdmin(req, res, (error) => {
          if (error) {
            reject(error)
          } else {
            resolve()
          }
        })
      })
      authResults.push({ type: 'admin_session', success: true })
    } catch (error) {
      authResults.push({ type: 'admin_session', success: false, error: error.message })
    }
  }

  // 检查所有必需的认证是否都成功
  const failedAuth = authResults.filter((r) => !r.success)
  if (failedAuth.length > 0) {
    return handleAuthFailure(
      `Multiple authentication failed: ${failedAuth.map((f) => f.type).join(', ')}`,
      req,
      res,
      authConfig
    )
  }

  logger.debug(
    `✅ Multiple authentication successful: ${authResults.map((r) => r.type).join(', ')}`
  )

  return next()
}

// 🔧 辅助函数：获取用户权限
const getUserPermissions = (user) => {
  const permissions = []

  // 基于角色的权限
  if (user.role) {
    switch (user.role) {
      case 'admin':
        permissions.push('user:read', 'user:write', 'user:delete', 'system:read')
        break
      case 'moderator':
        permissions.push('user:read', 'user:write', 'system:read')
        break
      case 'user':
        permissions.push('user:read')
        break
    }
  }

  // 基于组的权限
  if (user.groups && Array.isArray(user.groups)) {
    for (const group of user.groups) {
      switch (group) {
        case 'api_access':
          permissions.push('api:access')
          break
        case 'advanced_features':
          permissions.push('features:advanced')
          break
      }
    }
  }

  return [...new Set(permissions)] // 去重
}

module.exports = {
  // 现有的认证函数
  authenticateApiKey,
  authenticateAdmin,
<<<<<<< HEAD
  authenticateUserSession,
  authenticateDual,

  // 新增的智能认证函数
  detectAuthenticationType,
  authenticateEnhanced,
  getAuthenticationContext,

  // 兼容性函数
  extractSessionToken,
  detectAuthType,

  // 其他中间件
=======
  authenticateUser,
  authenticateUserOrAdmin,
  requireRole,
  requireAdmin,
>>>>>>> 1fdfce1e
  corsMiddleware,
  requestLogger,
  securityMiddleware,
  errorHandler,
  globalRateLimit,
  requestSizeLimit
}<|MERGE_RESOLUTION|>--- conflicted
+++ resolved
@@ -3,82 +3,9 @@
 const apiKeyService = require('../services/apiKeyService')
 const userService = require('../services/userService')
 const logger = require('../utils/logger')
-<<<<<<< HEAD
-const database = require('../models/database')
-const { RateLimiterRedis } = require('rate-limiter-flexible')
-const config = require('../../config/config')
-const { unifiedLogServiceFactory } = require('../services/UnifiedLogServiceFactory')
-const { dynamicConfigManager } = require('../services/dynamicConfigService')
-const { costLimitService } = require('../services/costLimitService')
-
-// 🔧 请求日志配置缓存和动态检查机制
-let cachedRequestLoggingConfig = {
-  enabled: config.requestLogging?.enabled || false,
-  lastUpdate: 0,
-  isUpdating: false
-}
-
-/**
- * 高性能请求日志配置检查（零阻塞）
- * 使用内存缓存 + 异步更新策略，确保主请求路径不被阻塞
- * @returns {boolean} 是否启用请求日志记录
- */
-const isRequestLoggingEnabled = () => {
-  const now = Date.now()
-  const cacheAge = now - cachedRequestLoggingConfig.lastUpdate
-
-  // 如果缓存新鲜（小于30秒），直接返回缓存值
-  if (cacheAge < 30000) {
-    return cachedRequestLoggingConfig.enabled
-  }
-
-  // 如果缓存过期但没有在更新中，触发异步更新
-  if (!cachedRequestLoggingConfig.isUpdating) {
-    cachedRequestLoggingConfig.isUpdating = true
-
-    // 异步更新配置，不阻塞当前请求
-    setImmediate(async () => {
-      try {
-        const enabled = await dynamicConfigManager.getConfig(
-          'requestLogging.enabled',
-          config.requestLogging?.enabled || false
-        )
-
-        cachedRequestLoggingConfig = {
-          enabled,
-          lastUpdate: Date.now(),
-          isUpdating: false
-        }
-
-        logger.debug(`📊 Request logging config updated: enabled=${enabled}`)
-      } catch (error) {
-        // 更新失败时保持当前缓存，重置更新标志
-        cachedRequestLoggingConfig.isUpdating = false
-        logger.debug('Failed to update request logging config, using cached value:', error.message)
-      }
-    })
-  }
-
-  // 返回当前缓存值（可能稍微过时，但保证零阻塞）
-  return cachedRequestLoggingConfig.enabled
-}
-
-// 监听动态配置变更事件，立即更新缓存
-dynamicConfigManager.on('configChanged', ({ key, value }) => {
-  if (key === 'requestLogging.enabled') {
-    cachedRequestLoggingConfig = {
-      enabled: value,
-      lastUpdate: Date.now(),
-      isUpdating: false
-    }
-    logger.info(`📊 Request logging config changed: enabled=${value}`)
-  }
-})
-=======
 const redis = require('../models/redis')
 // const { RateLimiterRedis } = require('rate-limiter-flexible') // 暂时未使用
 const ClientValidator = require('../validators/clientValidator')
->>>>>>> 1fdfce1e
 
 // 🔑 API Key验证中间件（优化版）
 const authenticateApiKey = async (req, res, next) => {
@@ -155,9 +82,6 @@
     // 检查并发限制
     const concurrencyLimit = validation.keyData.concurrencyLimit || 0
     if (concurrencyLimit > 0) {
-<<<<<<< HEAD
-      const currentConcurrency = await database.incrConcurrency(validation.keyData.id)
-=======
       const concurrencyConfig = config.concurrency || {}
       const leaseSeconds = Math.max(concurrencyConfig.leaseSeconds || 900, 30)
       const rawRenewInterval =
@@ -178,18 +102,13 @@
         requestId,
         leaseSeconds
       )
->>>>>>> 1fdfce1e
       logger.api(
         `📈 Incremented concurrency for key: ${validation.keyData.id} (${validation.keyData.name}), current: ${currentConcurrency}, limit: ${concurrencyLimit}`
       )
 
       if (currentConcurrency > concurrencyLimit) {
         // 如果超过限制，立即减少计数
-<<<<<<< HEAD
-        await database.decrConcurrency(validation.keyData.id)
-=======
         await redis.decrConcurrency(validation.keyData.id, requestId)
->>>>>>> 1fdfce1e
         logger.security(
           `🚦 Concurrency limit exceeded for key: ${validation.keyData.id} (${
             validation.keyData.name
@@ -235,11 +154,7 @@
             leaseRenewInterval = null
           }
           try {
-<<<<<<< HEAD
-            const newCount = await database.decrConcurrency(validation.keyData.id)
-=======
             const newCount = await redis.decrConcurrency(validation.keyData.id, requestId)
->>>>>>> 1fdfce1e
             logger.api(
               `📉 Decremented concurrency for key: ${validation.keyData.id} (${validation.keyData.name}), new count: ${newCount}`
             )
@@ -302,26 +217,6 @@
       const now = Date.now()
       const windowDuration = rateLimitWindow * 60 * 1000 // 转换为毫秒
 
-<<<<<<< HEAD
-      // 获取数据库客户端，避免重复连接检查
-      const dbClient = database.getClient()
-      if (!dbClient) {
-        logger.warn('⚠️ database client not available for rate limiter')
-        // 如果数据库客户端不可用，跳过限流检查
-        logger.debug('Skipping rate limit check due to database unavailability')
-      } else {
-        // 获取窗口开始时间
-        let windowStart = await dbClient.get(windowStartKey)
-
-        if (!windowStart) {
-          // 第一次请求，设置窗口开始时间
-          // 使用原子操作确保所有键同时设置
-          const pipeline = dbClient.pipeline()
-          pipeline.set(windowStartKey, now, 'PX', windowDuration)
-          pipeline.set(requestCountKey, 0, 'PX', windowDuration)
-          pipeline.set(tokenCountKey, 0, 'PX', windowDuration)
-          await pipeline.exec()
-=======
       // 获取窗口开始时间
       let windowStart = await redis.getClient().get(windowStartKey)
 
@@ -342,109 +237,34 @@
           await redis.getClient().set(requestCountKey, 0, 'PX', windowDuration)
           await redis.getClient().set(tokenCountKey, 0, 'PX', windowDuration)
           await redis.getClient().set(costCountKey, 0, 'PX', windowDuration) // 新增：重置费用
->>>>>>> 1fdfce1e
           windowStart = now
-          logger.debug(`🚀 Initialized rate limit window for API Key: ${validation.keyData.id}`)
-        } else {
-          windowStart = parseInt(windowStart)
-
-          // 检查窗口是否已过期
-          if (now - windowStart >= windowDuration) {
-            // 窗口已过期，重置所有键
-            const pipeline = dbClient.pipeline()
-            pipeline.set(windowStartKey, now, 'PX', windowDuration)
-            pipeline.set(requestCountKey, 0, 'PX', windowDuration)
-            pipeline.set(tokenCountKey, 0, 'PX', windowDuration)
-            await pipeline.exec()
-            windowStart = now
-            logger.debug(`🔄 Reset expired rate limit window for API Key: ${validation.keyData.id}`)
-          }
         }
-
-<<<<<<< HEAD
-        // 获取当前计数
-        const currentRequests = parseInt((await dbClient.get(requestCountKey)) || '0')
-        const currentTokens = parseInt((await dbClient.get(tokenCountKey)) || '0')
-
-        // 检查请求次数限制
-        if (rateLimitRequests > 0 && currentRequests >= rateLimitRequests) {
-          const resetTime = new Date(windowStart + windowDuration)
-          const remainingMinutes = Math.ceil((resetTime - now) / 60000)
-
-          logger.security(
-            `🚦 Rate limit exceeded (requests) for key: ${validation.keyData.id} (${validation.keyData.name}), requests: ${currentRequests}/${rateLimitRequests}`
-          )
-
-          return res.status(429).json({
-            error: 'Rate limit exceeded',
-            message: `已达到请求次数限制 (${rateLimitRequests} 次)，将在 ${remainingMinutes} 分钟后重置`,
-            currentRequests,
-            requestLimit: rateLimitRequests,
-            resetAt: resetTime.toISOString(),
-            remainingMinutes
-          })
-        }
-=======
+      }
+
       // 获取当前计数
       const currentRequests = parseInt((await redis.getClient().get(requestCountKey)) || '0')
       const currentTokens = parseInt((await redis.getClient().get(tokenCountKey)) || '0')
       const currentCost = parseFloat((await redis.getClient().get(costCountKey)) || '0') // 新增：当前费用
->>>>>>> 1fdfce1e
-
-        // 检查Token使用量限制
-        const tokenLimit = parseInt(validation.keyData.tokenLimit)
-        if (tokenLimit > 0 && currentTokens >= tokenLimit) {
-          const resetTime = new Date(windowStart + windowDuration)
-          const remainingMinutes = Math.ceil((resetTime - now) / 60000)
-
-          logger.security(
-            `🚦 Rate limit exceeded (tokens) for key: ${validation.keyData.id} (${validation.keyData.name}), tokens: ${currentTokens}/${tokenLimit}`
-          )
-
-          return res.status(429).json({
-            error: 'Rate limit exceeded',
-            message: `已达到 Token 使用限制 (${tokenLimit} tokens)，将在 ${remainingMinutes} 分钟后重置`,
-            currentTokens,
-            tokenLimit,
-            resetAt: resetTime.toISOString(),
-            remainingMinutes
-          })
-        }
-
-        // 增加请求计数
-        await dbClient.incr(requestCountKey)
-
-        // 存储限流信息到请求对象
-        req.rateLimitInfo = {
-          windowStart,
-          windowDuration,
-          requestCountKey,
-          tokenCountKey,
-          currentRequests: currentRequests + 1,
-          currentTokens,
-          rateLimitRequests,
-          tokenLimit
-        }
-      }
-    }
-
-<<<<<<< HEAD
-    // 🔧 增强费用限制检查（向下兼容 + 多时间周期支持）
-    const costCheckResult = await costLimitService.checkCostLimits(
-      validation.keyData.id,
-      validation.keyData
-    )
-
-    // 处理费用限制违规
-    if (!costCheckResult.allowed) {
-      const violationResponse = costLimitService.formatViolationResponse(costCheckResult.violations)
-
-      logger.security(
-        `💰 Cost limit exceeded for key: ${validation.keyData.id} (${validation.keyData.name}), violations: ${costCheckResult.violations.length}, check time: ${costCheckResult.checkDuration || 0}ms`
-      )
-
-      return res.status(429).json(violationResponse)
-=======
+
+      // 检查请求次数限制
+      if (rateLimitRequests > 0 && currentRequests >= rateLimitRequests) {
+        const resetTime = new Date(windowStart + windowDuration)
+        const remainingMinutes = Math.ceil((resetTime - now) / 60000)
+
+        logger.security(
+          `🚦 Rate limit exceeded (requests) for key: ${validation.keyData.id} (${validation.keyData.name}), requests: ${currentRequests}/${rateLimitRequests}`
+        )
+
+        return res.status(429).json({
+          error: 'Rate limit exceeded',
+          message: `已达到请求次数限制 (${rateLimitRequests} 次)，将在 ${remainingMinutes} 分钟后重置`,
+          currentRequests,
+          requestLimit: rateLimitRequests,
+          resetAt: resetTime.toISOString(),
+          remainingMinutes
+        })
+      }
+
       // 兼容性检查：优先使用Token限制（历史数据），否则使用费用限制
       const tokenLimit = parseInt(validation.keyData.tokenLimit)
       if (tokenLimit > 0) {
@@ -506,37 +326,29 @@
         tokenLimit,
         rateLimitCost // 新增：费用限制
       }
->>>>>>> 1fdfce1e
-    }
-
-    // 处理费用使用预警
-    if (costCheckResult.warnings && costCheckResult.warnings.length > 0) {
-      const formattedWarnings = costLimitService.formatWarnings(costCheckResult.warnings)
-
-<<<<<<< HEAD
-      logger.warn(
-        `💰 Cost usage warning for key: ${validation.keyData.id} (${validation.keyData.name}), warnings: ${costCheckResult.warnings.length}`
-      )
-=======
+    }
+
+    // 检查每日费用限制
+    const dailyCostLimit = validation.keyData.dailyCostLimit || 0
+    if (dailyCostLimit > 0) {
+      const dailyCost = validation.keyData.dailyCost || 0
+
       if (dailyCost >= dailyCostLimit) {
         logger.security(
           `💰 Daily cost limit exceeded for key: ${validation.keyData.id} (${
             validation.keyData.name
           }), cost: $${dailyCost.toFixed(2)}/$${dailyCostLimit}`
         )
->>>>>>> 1fdfce1e
-
-      // 将预警信息添加到请求对象，供后续中间件或路由使用
-      req.costWarnings = formattedWarnings
-    }
-
-<<<<<<< HEAD
-    // 记录费用限制检查通过（debug 级别，避免过多日志）
-    if (costCheckResult.checkDuration > 50) {
-      // 只在检查时间较长时记录，用于性能监控
-      logger.debug(
-        `💰 Cost limits check completed for key: ${validation.keyData.id} (${validation.keyData.name}), time: ${costCheckResult.checkDuration}ms`
-=======
+
+        return res.status(429).json({
+          error: 'Daily cost limit exceeded',
+          message: `已达到每日费用限制 ($${dailyCostLimit})`,
+          currentCost: dailyCost,
+          costLimit: dailyCostLimit,
+          resetAt: new Date(new Date().setHours(24, 0, 0, 0)).toISOString() // 明天0点重置
+        })
+      }
+
       // 记录当前费用使用情况
       logger.api(
         `💰 Cost usage for key: ${validation.keyData.id} (${
@@ -569,7 +381,6 @@
         `💰 Total cost usage for key: ${validation.keyData.id} (${
           validation.keyData.name
         }), current: $${totalCost.toFixed(2)}/$${totalCostLimit}`
->>>>>>> 1fdfce1e
       )
     }
 
@@ -636,27 +447,10 @@
       restrictedModels: validation.keyData.restrictedModels,
       enableClientRestriction: validation.keyData.enableClientRestriction,
       allowedClients: validation.keyData.allowedClients,
-<<<<<<< HEAD
-
-      // 🔧 增强费用限制支持（向下兼容 + 扩展支持）
-      dailyCostLimit: validation.keyData.dailyCostLimit, // 向下兼容
-      dailyCost: validation.keyData.dailyCost, // 向下兼容
-
-      // 扩展费用限制字段（可选）
-      weeklyCostLimit: validation.keyData.weeklyCostLimit || 0,
-      monthlyCostLimit: validation.keyData.monthlyCostLimit || 0,
-      totalCostLimit: validation.keyData.totalCostLimit || 0,
-
-      // 费用限制检查结果
-      costLimits: costCheckResult.limits || {},
-      currentCosts: costCheckResult.currentCosts || {},
-
-=======
       dailyCostLimit: validation.keyData.dailyCostLimit,
       dailyCost: validation.keyData.dailyCost,
       totalCostLimit: validation.keyData.totalCostLimit,
       totalCost: validation.keyData.totalCost,
->>>>>>> 1fdfce1e
       usage: validation.keyData.usage
     }
     req.usage = validation.keyData.usage
@@ -716,7 +510,7 @@
 
     // 获取管理员会话（带超时处理）
     const adminSession = await Promise.race([
-      database.getSession(token),
+      redis.getSession(token),
       new Promise((_, reject) =>
         setTimeout(() => reject(new Error('Session lookup timeout')), 5000)
       )
@@ -730,52 +524,36 @@
       })
     }
 
-    // 🎯 智能会话活跃性检查
+    // 检查会话活跃性（可选：检查最后活动时间）
     const now = new Date()
     const lastActivity = new Date(adminSession.lastActivity || adminSession.loginTime)
     const inactiveDuration = now - lastActivity
     const maxInactivity = 24 * 60 * 60 * 1000 // 24小时
 
-    // 增加会话活跃度阈值检查
-    const sessionAge = now - new Date(adminSession.loginTime)
-    const isLongSession = sessionAge > 2 * 60 * 60 * 1000 // 超过2小时的长会话
-
     if (inactiveDuration > maxInactivity) {
       logger.security(
-        `🔒 Expired admin session for ${adminSession.username} from ${req.ip || 'unknown'} (inactive: ${Math.floor(inactiveDuration / 60000)}min)`
-      )
-      await database.deleteSession(token) // 清理过期会话
+        `🔒 Expired admin session for ${adminSession.username} from ${req.ip || 'unknown'}`
+      )
+      await redis.deleteSession(token) // 清理过期会话
       return res.status(401).json({
         error: 'Session expired',
         message: 'Admin session has expired due to inactivity'
       })
     }
 
-    // 对于长期活跃会话给出警告（可能存在异常轮询）
-    if (isLongSession && inactiveDuration < 60 * 1000) {
-      logger.debug(
-        `⚠️ Highly active long session detected: ${adminSession.username} (${Math.floor(sessionAge / 60000)}min old, last activity: ${Math.floor(inactiveDuration / 1000)}s ago)`
-      )
-    }
-
-    // 🎯 智能会话更新：减少频繁更新，仅在必要时执行
-    const timeSinceLastUpdate = inactiveDuration // 重用已计算的非活跃时长
-
-    // 只在超过5分钟未更新时才更新会话（减少Redis写入压力）
-    if (timeSinceLastUpdate > 5 * 60 * 1000) {
-      database
-        .setSession(
-          token,
-          {
-            ...adminSession,
-            lastActivity: now.toISOString()
-          },
-          86400
-        )
-        .catch((error) => {
-          logger.debug('Failed to update admin session activity:', error.message)
-        })
-    }
+    // 更新最后活动时间（异步，不阻塞请求）
+    redis
+      .setSession(
+        token,
+        {
+          ...adminSession,
+          lastActivity: now.toISOString()
+        },
+        86400
+      )
+      .catch((error) => {
+        logger.error('Failed to update admin session activity:', error)
+      })
 
     // 设置管理员信息（只包含必要信息）
     req.admin = {
@@ -786,15 +564,7 @@
     }
 
     const authDuration = Date.now() - startTime
-
-    // 🎯 智能日志记录：减少频繁认证日志，仅在必要时记录
-    if (timeSinceLastUpdate > 5 * 60 * 1000 || authDuration > 100) {
-      // 只在会话更新或认证较慢时记录安全日志
-      logger.security(`🔐 Admin authenticated: ${adminSession.username} in ${authDuration}ms`)
-    } else {
-      // 常规快速认证只记录debug级别
-      logger.debug(`🔐 Admin auth (cached): ${adminSession.username} in ${authDuration}ms`)
-    }
+    logger.security(`🔐 Admin authenticated: ${adminSession.username} in ${authDuration}ms`)
 
     return next()
   } catch (error) {
@@ -813,31 +583,6 @@
   }
 }
 
-<<<<<<< HEAD
-// 🔐 用户会话认证中间件
-const authenticateUserSession = async (req, res, next) => {
-  const startTime = Date.now()
-
-  try {
-    // 提取会话令牌，支持多种方式
-    const sessionToken = extractSessionToken(req)
-
-    if (!sessionToken) {
-      logger.security(`🔒 Missing session token attempt from ${req.ip || 'unknown'}`)
-      return res.status(401).json({
-        error: 'Missing session token',
-        message: 'Please provide a valid session token'
-      })
-    }
-
-    // 基本令牌格式验证
-    if (
-      typeof sessionToken !== 'string' ||
-      sessionToken.length < 32 ||
-      sessionToken.length > 1024
-    ) {
-      logger.security(`🔒 Invalid session token format from ${req.ip || 'unknown'}`)
-=======
 // 👤 用户验证中间件
 const authenticateUser = async (req, res, next) => {
   const startTime = Date.now()
@@ -860,7 +605,6 @@
     // 基本token格式验证
     if (typeof sessionToken !== 'string' || sessionToken.length < 32 || sessionToken.length > 128) {
       logger.security(`🔒 Invalid user session token format from ${req.ip || 'unknown'}`)
->>>>>>> 1fdfce1e
       return res.status(401).json({
         error: 'Invalid session token format',
         message: 'Session token format is invalid'
@@ -868,53 +612,6 @@
     }
 
     // 验证用户会话
-<<<<<<< HEAD
-    const sessionData = await userService.validateUserSession(sessionToken)
-
-    if (!sessionData || !sessionData.valid) {
-      const clientIP = req.ip || req.connection?.remoteAddress || 'unknown'
-      logger.security(`🔒 Invalid user session attempt from ${clientIP}`)
-      return res.status(401).json({
-        error: 'Invalid session',
-        message: 'Session expired or invalid'
-      })
-    }
-
-    // 获取用户详细信息
-    const userInfo = await userService.getUserById(sessionData.userId)
-    if (!userInfo) {
-      logger.security(`🔒 User not found for session: ${sessionData.userId}`)
-      return res.status(401).json({
-        error: 'User not found',
-        message: 'Associated user account not found'
-      })
-    }
-
-    // 设置用户上下文到请求对象
-    req.user = {
-      id: userInfo.id,
-      username: userInfo.username,
-      email: userInfo.email,
-      fullName: userInfo.fullName,
-      role: userInfo.role,
-      status: userInfo.status,
-      authMethod: userInfo.authMethod,
-      groups: userInfo.groups || []
-    }
-    req.session = {
-      sessionId: sessionData.sessionId,
-      userId: sessionData.userId,
-      token: sessionToken
-    }
-
-    const authDuration = Date.now() - startTime
-    const userAgent = req.headers['user-agent'] || 'No User-Agent'
-
-    logger.security(
-      `🔐 User session authenticated: ${userInfo.username} (${userInfo.id}) in ${authDuration}ms`
-    )
-    logger.api(`   User-Agent: "${userAgent}"`)
-=======
     const sessionValidation = await userService.validateUserSession(sessionToken)
 
     if (!sessionValidation) {
@@ -953,19 +650,12 @@
 
     const authDuration = Date.now() - startTime
     logger.info(`👤 User authenticated: ${user.username} (${user.id}) in ${authDuration}ms`)
->>>>>>> 1fdfce1e
 
     return next()
   } catch (error) {
     const authDuration = Date.now() - startTime
-<<<<<<< HEAD
-    logger.error(`❌ User session authentication error (${authDuration}ms):`, {
-      error: error.message,
-      stack: error.stack,
-=======
     logger.error(`❌ User authentication error (${authDuration}ms):`, {
       error: error.message,
->>>>>>> 1fdfce1e
       ip: req.ip,
       userAgent: req.get('User-Agent'),
       url: req.originalUrl
@@ -973,64 +663,6 @@
 
     return res.status(500).json({
       error: 'Authentication error',
-<<<<<<< HEAD
-      message: 'Internal server error during authentication'
-    })
-  }
-}
-
-// 🔄 智能双重认证模式（增强版，API Key优先，智能回退）
-const authenticateDual = async (req, res, next) => {
-  const startTime = Date.now()
-
-  try {
-    // 使用增强的认证类型检测
-    const authInfo = detectAuthenticationType(req)
-
-    logger.debug(
-      `🔍 Smart authentication detection: ${authInfo.authType} (confidence: ${authInfo.confidence}%, sources: ${authInfo.detectedSources.join(', ')})`
-    )
-
-    // 优先使用API Key认证（最高优先级）
-    if (authInfo.hasApiKey) {
-      logger.debug(
-        `🔑 Using API Key authentication (sources: ${authInfo.detectedSources.filter((s) => s.includes('key')).join(', ')})`
-      )
-      return authenticateApiKey(req, res, next)
-    }
-
-    // 回退到用户会话认证
-    if (authInfo.hasSessionToken) {
-      logger.debug(
-        `🎫 Using User Session authentication (sources: ${authInfo.detectedSources.filter((s) => s.includes('session') || s.includes('bearer')).join(', ')})`
-      )
-      return authenticateUserSession(req, res, next)
-    }
-
-    // 管理员会话认证（如果没有其他认证方式）
-    if (authInfo.hasAdminToken) {
-      logger.debug(
-        `👑 Using Admin Session authentication (sources: ${authInfo.detectedSources.filter((s) => s.includes('admin')).join(', ')})`
-      )
-      return authenticateAdmin(req, res, next)
-    }
-
-    // 没有提供任何认证方式
-    logger.security(`🔒 No authentication provided from ${req.ip || 'unknown'}`)
-    return res.status(401).json({
-      error: 'Authentication required',
-      message: 'Please provide API key, session token, or admin token',
-      supportedMethods: [
-        'API Key (x-api-key, x-goog-api-key, api-key headers, or Authorization Bearer cr_*)',
-        'Session Token (Authorization Bearer, x-session-token header, or sessionToken cookie)',
-        'Admin Token (x-admin-token header or adminToken cookie)'
-      ],
-      detectedSources: authInfo.detectedSources.length > 0 ? authInfo.detectedSources : undefined
-    })
-  } catch (error) {
-    const authDuration = Date.now() - startTime
-    logger.error(`❌ Smart dual authentication error (${authDuration}ms):`, {
-=======
       message: 'Internal server error during user authentication'
     })
   }
@@ -1115,7 +747,6 @@
   } catch (error) {
     const authDuration = Date.now() - startTime
     logger.error(`❌ User/Admin authentication error (${authDuration}ms):`, {
->>>>>>> 1fdfce1e
       error: error.message,
       ip: req.ip,
       userAgent: req.get('User-Agent'),
@@ -1129,150 +760,6 @@
   }
 }
 
-<<<<<<< HEAD
-// 🔍 会话令牌提取工具函数
-const extractSessionToken = (req) => {
-  // 从Authorization header提取Bearer token（排除API Key格式）
-  const authHeader = req.headers['authorization']
-  if (authHeader && authHeader.startsWith('Bearer ')) {
-    const token = authHeader.replace(/^Bearer\s+/i, '')
-    // 确保不是API Key格式（cr_前缀）
-    if (!token.startsWith('cr_')) {
-      return token
-    }
-  }
-
-  // 从专用session token header提取
-  const sessionHeader = req.headers['x-session-token']
-  if (sessionHeader) {
-    return sessionHeader
-  }
-
-  // 从Cookie提取
-  const cookieToken = req.cookies?.sessionToken
-  if (cookieToken) {
-    return cookieToken
-  }
-
-  // 从查询参数提取（开发调试使用，生产环境应禁用）
-  if (process.env.NODE_ENV === 'development') {
-    const queryToken = req.query.session_token
-    if (queryToken) {
-      return queryToken
-    }
-  }
-
-  return null
-}
-
-// 🕵️ 智能认证类型检测工具函数（增强版）
-const detectAuthenticationType = (req) => {
-  const authInfo = {
-    hasApiKey: false,
-    hasSessionToken: false,
-    hasAdminToken: false,
-    authType: 'none',
-    detectedSources: [],
-    confidence: 0
-  }
-
-  // 检测API Key的多种来源
-  const apiKeySources = [
-    { name: 'x-api-key', value: req.headers['x-api-key'] },
-    { name: 'x-goog-api-key', value: req.headers['x-goog-api-key'] },
-    { name: 'api-key', value: req.headers['api-key'] },
-    { name: 'query-key', value: req.query.key }
-  ]
-
-  // 特殊处理Authorization Bearer（需要区分API Key和Session Token）
-  const authHeader = req.headers['authorization']
-  if (authHeader && authHeader.startsWith('Bearer ')) {
-    const token = authHeader.replace(/^Bearer\s+/i, '')
-
-    if (token.startsWith('cr_')) {
-      // Claude Relay API Key格式
-      apiKeySources.push({ name: 'bearer-api-key', value: token })
-    } else if (token.length >= 64 && token.match(/^[a-zA-Z0-9+/=._-]+$/)) {
-      // JWT Session Token格式特征
-      authInfo.hasSessionToken = true
-      authInfo.detectedSources.push('authorization-bearer-jwt')
-    } else {
-      // 其他Bearer token格式
-      authInfo.hasSessionToken = true
-      authInfo.detectedSources.push('authorization-bearer-other')
-    }
-  }
-
-  // 检查API Key来源
-  for (const source of apiKeySources) {
-    if (source.value && typeof source.value === 'string' && source.value.length > 8) {
-      authInfo.hasApiKey = true
-      authInfo.detectedSources.push(source.name)
-    }
-  }
-
-  // 检测Session Token的其他来源
-  const sessionSources = [
-    { name: 'x-session-token', value: req.headers['x-session-token'] },
-    { name: 'cookie-session', value: req.cookies?.sessionToken }
-  ]
-
-  // 开发环境支持查询参数
-  if (process.env.NODE_ENV === 'development') {
-    sessionSources.push({ name: 'query-session', value: req.query.session_token })
-  }
-
-  for (const source of sessionSources) {
-    if (source.value && typeof source.value === 'string' && source.value.length > 16) {
-      authInfo.hasSessionToken = true
-      authInfo.detectedSources.push(source.name)
-    }
-  }
-
-  // 检测管理员Token
-  const adminSources = [
-    { name: 'x-admin-token', value: req.headers['x-admin-token'] },
-    { name: 'cookie-admin', value: req.cookies?.adminToken }
-  ]
-
-  for (const source of adminSources) {
-    if (source.value && typeof source.value === 'string' && source.value.length > 32) {
-      authInfo.hasAdminToken = true
-      authInfo.detectedSources.push(source.name)
-    }
-  }
-
-  // 确定主要认证类型和置信度
-  if (authInfo.hasApiKey) {
-    authInfo.authType = 'api_key'
-    authInfo.confidence = authInfo.detectedSources.filter((s) => s.includes('key')).length * 30
-  } else if (authInfo.hasAdminToken) {
-    authInfo.authType = 'admin_session'
-    authInfo.confidence = authInfo.detectedSources.filter((s) => s.includes('admin')).length * 40
-  } else if (authInfo.hasSessionToken) {
-    authInfo.authType = 'user_session'
-    authInfo.confidence =
-      authInfo.detectedSources.filter((s) => s.includes('session') || s.includes('bearer')).length *
-      25
-  }
-
-  // 提高多源检测的置信度
-  if (authInfo.detectedSources.length > 1) {
-    authInfo.confidence += 10
-  }
-
-  return authInfo
-}
-
-// 🕵️ 认证类型检测工具函数（保持向后兼容）
-const detectAuthType = (req) => {
-  const enhanced = detectAuthenticationType(req)
-  return {
-    hasApiKey: enhanced.hasApiKey,
-    hasSessionToken: enhanced.hasSessionToken,
-    authType: enhanced.authType
-  }
-=======
 // 🛡️ 权限检查中间件
 const requireRole = (allowedRoles) => (req, res, next) => {
   // 管理员始终有权限
@@ -1322,12 +809,10 @@
     error: 'Admin access required',
     message: 'This resource requires administrator privileges'
   })
->>>>>>> 1fdfce1e
 }
 
 // 注意：使用统计现在直接在/api/v1/messages路由中处理，
 // 以便从Claude API响应中提取真实的usage数据
-// 动态配置支持：请求日志记录现在支持实时配置变更
 
 // 🚦 CORS中间件（优化版，支持Chrome插件）
 const corsMiddleware = (req, res, next) => {
@@ -1359,15 +844,10 @@
       'Accept',
       'Authorization',
       'x-api-key',
-      'x-goog-api-key',
       'api-key',
       'x-admin-token',
-<<<<<<< HEAD
-      'x-session-token'
-=======
       'anthropic-version',
       'anthropic-dangerous-direct-browser-access'
->>>>>>> 1fdfce1e
     ].join(', ')
   )
 
@@ -1383,7 +863,7 @@
   }
 }
 
-// 📝 请求日志中间件（集成高性能日志记录功能）
+// 📝 请求日志中间件（优化版）
 const requestLogger = (req, res, next) => {
   const start = Date.now()
   const requestId = Math.random().toString(36).substring(2, 15)
@@ -1397,41 +877,17 @@
   const userAgent = req.get('User-Agent') || 'unknown'
   const referer = req.get('Referer') || 'none'
 
-  // 🎯 轻量级数据收集 - 创建日志上下文（< 0.1ms）
-  req._logContext = {
-    requestId,
-    startTime: start,
-    method: req.method,
-    url: req.originalUrl,
-    ip: clientIP,
-    userAgent,
-    referer
-  }
-
-  // 🎯 智能请求日志记录：减少频繁的管理界面请求日志
-  const isHealthCheck = req.originalUrl === '/health'
-  const isAdminAuth = req.originalUrl.includes('/admin/') || req.originalUrl.includes('/web/auth/')
-  const isFrequentCall = isAdminAuth && req.method === 'GET'
-
-  if (!isHealthCheck && !isFrequentCall) {
+  // 记录请求开始
+  if (req.originalUrl !== '/health') {
+    // 避免健康检查日志过多
     logger.info(`▶️ [${requestId}] ${req.method} ${req.originalUrl} | IP: ${clientIP}`)
-  } else if (isFrequentCall) {
-    logger.debug(`▶️ [${requestId}] ${req.method} ${req.originalUrl} | IP: ${clientIP}`)
-  }
-
-  // 🚀 优化事件监听器 - 避免重复创建，使用单一监听器处理多种需求
-  let eventHandled = false
-
-  const handleRequestComplete = () => {
-    if (eventHandled) {
-      return
-    }
-    eventHandled = true
-
+  }
+
+  res.on('finish', () => {
     const duration = Date.now() - start
     const contentLength = res.get('Content-Length') || '0'
 
-    // 构建完整日志元数据
+    // 构建日志元数据
     const logMetadata = {
       requestId,
       method: req.method,
@@ -1444,7 +900,7 @@
       referer
     }
 
-    // 标准 Winston 日志记录（保持现有功能）
+    // 根据状态码选择日志级别
     if (res.statusCode >= 500) {
       logger.error(
         `◀️ [${requestId}] ${req.method} ${req.originalUrl} | ${res.statusCode} | ${duration}ms | ${contentLength}B`,
@@ -1455,14 +911,8 @@
         `◀️ [${requestId}] ${req.method} ${req.originalUrl} | ${res.statusCode} | ${duration}ms | ${contentLength}B`,
         logMetadata
       )
-    } else if (!isHealthCheck && !isFrequentCall) {
-      // 只记录非健康检查和非频繁管理请求的成功响应
+    } else if (req.originalUrl !== '/health') {
       logger.request(req.method, req.originalUrl, res.statusCode, duration, logMetadata)
-    } else if (isFrequentCall && duration > 100) {
-      // 频繁请求只在响应时间较长时记录
-      logger.debug(
-        `◀️ [${requestId}] ${req.method} ${req.originalUrl} | ${res.statusCode} | ${duration}ms (slow admin)`
-      )
     }
 
     // API Key相关日志
@@ -1472,96 +922,14 @@
       )
     }
 
-    // 用户会话相关日志
-    if (req.user && req.session) {
-      logger.api(
-        `👤 [${requestId}] Request from user ${req.user.username} (${req.user.id}) | ${duration}ms`
-      )
-    }
-
     // 慢请求警告
     if (duration > 5000) {
       logger.warn(
         `🐌 [${requestId}] Slow request detected: ${duration}ms for ${req.method} ${req.originalUrl}`
       )
     }
-
-    // 🚀 高性能日志记录集成 - 异步非阻塞处理（支持动态配置）
-    if (isRequestLoggingEnabled() && req.apiKey) {
-      // 使用 setImmediate 确保完全异步，零阻塞主请求流程
-      setImmediate(async () => {
-        try {
-          // 确定请求类型用于智能采样
-          let requestType = 'normal'
-          if (res.statusCode >= 400) {
-            requestType = 'error'
-          } else if (duration >= 5000) {
-            // 默认5秒为慢请求阈值
-            requestType = 'slow'
-          }
-
-          // 🎯 关键修复：添加采样器决策检查
-          logger.info(`🔍 REQUEST LOGGING STATUS CHECK - Using UnifiedLogService`)
-
-          // 🔧 使用统一日志服务记录请求（中间件级别）
-          try {
-            const unifiedLogService = await unifiedLogServiceFactory.getSingleton()
-
-            const logData = {
-              // 从现有上下文复用数据
-              requestId: req._logContext.requestId,
-              method: req._logContext.method,
-              path: req._logContext.url,
-              statusCode: res.statusCode,
-              responseTime: duration,
-              userAgent: req._logContext.userAgent,
-              ipAddress: req._logContext.ip,
-
-              // API Key 信息
-              keyId: req.apiKey.id,
-              keyName: req.apiKey.name,
-
-              // 请求类型（用于分析）
-              requestType,
-
-              // 可选的模型和token信息（如果存在）
-              model: req.body?.model || '',
-              tokens: req._tokenUsage?.total || 0,
-              inputTokens: req._tokenUsage?.input || 0,
-              outputTokens: req._tokenUsage?.output || 0,
-
-              // 错误信息
-              error: res.statusCode >= 400 ? `HTTP ${res.statusCode}` : null,
-
-              // 请求和响应数据
-              requestHeaders: req.headers,
-              responseHeaders: res.getHeaders(),
-              requestBody: req.body,
-              timestamp: Date.now()
-            }
-
-            await unifiedLogService.logRequest(req.apiKey.id, logData)
-            logger.debug(
-              `📊 Request logged with UnifiedLogService: ${req.method} ${req.originalUrl} - ${duration}ms`
-            )
-          } catch (unifiedLogError) {
-            logger.warn(
-              `⚠️ UnifiedLogService middleware logging failed: ${unifiedLogError.message}`
-            )
-          }
-        } catch (logError) {
-          // 静默处理日志错误，不影响主请求流程
-          logger.info('❌ High-performance logging error (non-critical):', logError.message)
-        }
-      })
-    }
-  }
-
-  // 优化的事件监听 - 使用 once 避免重复处理
-  res.once('finish', handleRequestComplete)
-  res.once('close', handleRequestComplete)
-
-  // 错误处理（独立监听器）
+  })
+
   res.on('error', (error) => {
     const duration = Date.now() - start
     logger.error(`💥 [${requestId}] Response error after ${duration}ms:`, error)
@@ -1644,9 +1012,7 @@
     ip: req.ip || 'unknown',
     userAgent: req.get('User-Agent') || 'unknown',
     apiKey: req.apiKey ? req.apiKey.id : 'none',
-    admin: req.admin ? req.admin.username : 'none',
-    user: req.user ? req.user.username : 'none',
-    session: req.session ? req.session.sessionId : 'none'
+    admin: req.admin ? req.admin.username : 'none'
   })
 
   // 确定HTTP状态码
@@ -1714,48 +1080,6 @@
 }
 
 // 🌐 全局速率限制中间件（延迟初始化）
-<<<<<<< HEAD
-let rateLimiter = null
-
-const getRateLimiter = () => {
-  try {
-    const client = database.getClient()
-    if (!client) {
-      logger.warn('⚠️ database client not available for rate limiter')
-      // 重置 rateLimiter，下次重新初始化
-      rateLimiter = null
-      return null
-    }
-
-    // 检查现有 rateLimiter 的连接状态
-    if (rateLimiter) {
-      // 检查Redis连接状态，如果断开则重新初始化
-      if (client.status !== 'ready') {
-        logger.warn('⚠️ Redis connection not ready, reinitializing rate limiter')
-        rateLimiter = null
-      }
-    }
-
-    if (!rateLimiter) {
-      rateLimiter = new RateLimiterRedis({
-        storeClient: client,
-        keyPrefix: 'global_rate_limit',
-        points: 1000, // 请求数量
-        duration: 900, // 15分钟 (900秒)
-        blockDuration: 900 // 阻塞时间15分钟
-      })
-
-      logger.info('✅ Rate limiter initialized successfully')
-    }
-  } catch (error) {
-    logger.warn('⚠️ Rate limiter initialization failed, using fallback', { error: error.message })
-    rateLimiter = null
-    return null
-  }
-
-  return rateLimiter
-}
-=======
 // const rateLimiter = null // 暂时未使用
 
 // 暂时注释掉未使用的函数
@@ -1788,7 +1112,6 @@
 const globalRateLimit = async (req, res, next) =>
   // 已禁用全局IP限流 - 直接跳过所有请求
   next()
->>>>>>> 1fdfce1e
 
 // 以下代码已被禁用
 /*
@@ -1799,7 +1122,7 @@
 
   const limiter = getRateLimiter()
   if (!limiter) {
-    // 如果数据库不可用，直接跳过速率限制
+    // 如果Redis不可用，直接跳过速率限制
     return next()
   }
 
@@ -1846,344 +1169,13 @@
   return next()
 }
 
-// 🔧 可配置的增强认证中间件
-const authenticateEnhanced = (options = {}) => {
-  const authConfig = {
-    // 认证模式配置
-    requireApiKey: options.requireApiKey || false,
-    requireUserSession: options.requireUserSession || false,
-    requireAdminSession: options.requireAdminSession || false,
-    allowFallback: options.allowFallback !== false, // 默认允许fallback
-
-    // 组合认证配置
-    requireBoth: options.requireBoth || false, // 同时需要API Key和Session
-    strictMode: options.strictMode || false, // 严格模式，不允许任何fallback
-
-    // 优先级配置
-    priority: options.priority || ['api_key', 'admin_session', 'user_session'],
-
-    // 错误处理配置
-    customErrorHandler: options.customErrorHandler || null,
-    includeDebugInfo: options.includeDebugInfo || false
-  }
-
-  return async (req, res, next) => {
-    const startTime = Date.now()
-
-    try {
-      const authInfo = detectAuthenticationType(req)
-
-      logger.debug(
-        `🔧 Enhanced authentication: config=${JSON.stringify(authConfig)}, detected=${authInfo.authType}`
-      )
-
-      // 严格模式：只允许指定的认证类型
-      if (authConfig.strictMode) {
-        if (authConfig.requireApiKey && !authInfo.hasApiKey) {
-          return handleAuthFailure('API Key required in strict mode', req, res, authConfig)
-        }
-        if (authConfig.requireUserSession && !authInfo.hasSessionToken) {
-          return handleAuthFailure('User session required in strict mode', req, res, authConfig)
-        }
-        if (authConfig.requireAdminSession && !authInfo.hasAdminToken) {
-          return handleAuthFailure('Admin session required in strict mode', req, res, authConfig)
-        }
-      }
-
-      // 组合认证模式：同时需要多种认证
-      if (authConfig.requireBoth) {
-        const missingAuth = []
-        if (authConfig.requireApiKey && !authInfo.hasApiKey) {
-          missingAuth.push('API Key')
-        }
-        if (authConfig.requireUserSession && !authInfo.hasSessionToken) {
-          missingAuth.push('User Session')
-        }
-        if (authConfig.requireAdminSession && !authInfo.hasAdminToken) {
-          missingAuth.push('Admin Session')
-        }
-
-        if (missingAuth.length > 0) {
-          return handleAuthFailure(
-            `Missing required authentication: ${missingAuth.join(', ')}`,
-            req,
-            res,
-            authConfig
-          )
-        }
-
-        // 执行多重认证验证
-        return executeMultipleAuth(req, res, next, authInfo, authConfig)
-      }
-
-      // 单一认证模式：按优先级选择
-      for (const authType of authConfig.priority) {
-        if (authType === 'api_key' && authInfo.hasApiKey) {
-          logger.debug('🔑 Enhanced auth: Using API Key (priority match)')
-          return authenticateApiKey(req, res, next)
-        }
-        if (authType === 'admin_session' && authInfo.hasAdminToken) {
-          logger.debug('👑 Enhanced auth: Using Admin Session (priority match)')
-          return authenticateAdmin(req, res, next)
-        }
-        if (authType === 'user_session' && authInfo.hasSessionToken) {
-          logger.debug('🎫 Enhanced auth: Using User Session (priority match)')
-          return authenticateUserSession(req, res, next)
-        }
-      }
-
-      // 没有找到合适的认证方式
-      return handleAuthFailure('No valid authentication found', req, res, authConfig)
-    } catch (error) {
-      const authDuration = Date.now() - startTime
-      logger.error(`❌ Enhanced authentication error (${authDuration}ms):`, {
-        error: error.message,
-        config: authConfig,
-        ip: req.ip,
-        url: req.originalUrl
-      })
-
-      if (authConfig.customErrorHandler) {
-        return authConfig.customErrorHandler(error, req, res, next)
-      }
-
-      return res.status(500).json({
-        error: 'Authentication error',
-        message: 'Internal server error during enhanced authentication'
-      })
-    }
-  }
-}
-
-// 🎯 获取当前请求的认证上下文
-const getAuthenticationContext = (req) => {
-  const context = {
-    authenticated: false,
-    authType: 'none',
-    user: null,
-    admin: null,
-    apiKey: null,
-    session: null,
-    permissions: [],
-    metadata: {}
-  }
-
-  // API Key 认证上下文
-  if (req.apiKey) {
-    context.authenticated = true
-    context.authType = 'api_key'
-    context.apiKey = {
-      id: req.apiKey.id,
-      name: req.apiKey.name,
-      permissions: req.apiKey.permissions || [],
-      limits: {
-        tokenLimit: req.apiKey.tokenLimit,
-        concurrencyLimit: req.apiKey.concurrencyLimit,
-        rateLimitWindow: req.apiKey.rateLimitWindow,
-        rateLimitRequests: req.apiKey.rateLimitRequests
-      }
-    }
-    context.permissions = req.apiKey.permissions || []
-  }
-
-  // 用户会话认证上下文
-  if (req.user && req.session) {
-    context.authenticated = true
-    context.authType = context.authType === 'api_key' ? 'dual' : 'user_session'
-    context.user = {
-      id: req.user.id,
-      username: req.user.username,
-      email: req.user.email,
-      fullName: req.user.fullName,
-      role: req.user.role,
-      status: req.user.status,
-      groups: req.user.groups || []
-    }
-    context.session = {
-      sessionId: req.session.sessionId,
-      token: req.session.token
-    }
-    context.permissions = [...context.permissions, ...getUserPermissions(req.user)]
-  }
-
-  // 管理员会话认证上下文
-  if (req.admin) {
-    context.authenticated = true
-    context.authType = context.authType !== 'none' ? 'multi_admin' : 'admin_session'
-    context.admin = {
-      id: req.admin.id,
-      username: req.admin.username,
-      sessionId: req.admin.sessionId,
-      loginTime: req.admin.loginTime
-    }
-    context.permissions = [...context.permissions, 'admin:*'] // 管理员拥有所有权限
-  }
-
-  // 添加请求元数据
-  context.metadata = {
-    ip: req.ip || 'unknown',
-    userAgent: req.get('User-Agent') || 'unknown',
-    requestId: req.requestId || 'unknown',
-    timestamp: new Date().toISOString()
-  }
-
-  return context
-}
-
-// 🔧 辅助函数：处理认证失败
-const handleAuthFailure = (message, req, res, authConfig) => {
-  logger.security(`🔒 Enhanced auth failure: ${message} from ${req.ip || 'unknown'}`)
-
-  const response = {
-    error: 'Authentication failed',
-    message
-  }
-
-  if (authConfig.includeDebugInfo) {
-    response.debugInfo = {
-      detectedAuth: detectAuthenticationType(req),
-      config: authConfig,
-      timestamp: new Date().toISOString()
-    }
-  }
-
-  return res.status(401).json(response)
-}
-
-// 🔧 辅助函数：执行多重认证
-const executeMultipleAuth = async (req, res, next, authInfo, authConfig) => {
-  const authResults = []
-
-  // 依次执行各种认证
-  if (authConfig.requireApiKey && authInfo.hasApiKey) {
-    try {
-      await new Promise((resolve, reject) => {
-        authenticateApiKey(req, res, (error) => {
-          if (error) {
-            reject(error)
-          } else {
-            resolve()
-          }
-        })
-      })
-      authResults.push({ type: 'api_key', success: true })
-    } catch (error) {
-      authResults.push({ type: 'api_key', success: false, error: error.message })
-    }
-  }
-
-  if (authConfig.requireUserSession && authInfo.hasSessionToken) {
-    try {
-      await new Promise((resolve, reject) => {
-        authenticateUserSession(req, res, (error) => {
-          if (error) {
-            reject(error)
-          } else {
-            resolve()
-          }
-        })
-      })
-      authResults.push({ type: 'user_session', success: true })
-    } catch (error) {
-      authResults.push({ type: 'user_session', success: false, error: error.message })
-    }
-  }
-
-  if (authConfig.requireAdminSession && authInfo.hasAdminToken) {
-    try {
-      await new Promise((resolve, reject) => {
-        authenticateAdmin(req, res, (error) => {
-          if (error) {
-            reject(error)
-          } else {
-            resolve()
-          }
-        })
-      })
-      authResults.push({ type: 'admin_session', success: true })
-    } catch (error) {
-      authResults.push({ type: 'admin_session', success: false, error: error.message })
-    }
-  }
-
-  // 检查所有必需的认证是否都成功
-  const failedAuth = authResults.filter((r) => !r.success)
-  if (failedAuth.length > 0) {
-    return handleAuthFailure(
-      `Multiple authentication failed: ${failedAuth.map((f) => f.type).join(', ')}`,
-      req,
-      res,
-      authConfig
-    )
-  }
-
-  logger.debug(
-    `✅ Multiple authentication successful: ${authResults.map((r) => r.type).join(', ')}`
-  )
-
-  return next()
-}
-
-// 🔧 辅助函数：获取用户权限
-const getUserPermissions = (user) => {
-  const permissions = []
-
-  // 基于角色的权限
-  if (user.role) {
-    switch (user.role) {
-      case 'admin':
-        permissions.push('user:read', 'user:write', 'user:delete', 'system:read')
-        break
-      case 'moderator':
-        permissions.push('user:read', 'user:write', 'system:read')
-        break
-      case 'user':
-        permissions.push('user:read')
-        break
-    }
-  }
-
-  // 基于组的权限
-  if (user.groups && Array.isArray(user.groups)) {
-    for (const group of user.groups) {
-      switch (group) {
-        case 'api_access':
-          permissions.push('api:access')
-          break
-        case 'advanced_features':
-          permissions.push('features:advanced')
-          break
-      }
-    }
-  }
-
-  return [...new Set(permissions)] // 去重
-}
-
 module.exports = {
-  // 现有的认证函数
   authenticateApiKey,
   authenticateAdmin,
-<<<<<<< HEAD
-  authenticateUserSession,
-  authenticateDual,
-
-  // 新增的智能认证函数
-  detectAuthenticationType,
-  authenticateEnhanced,
-  getAuthenticationContext,
-
-  // 兼容性函数
-  extractSessionToken,
-  detectAuthType,
-
-  // 其他中间件
-=======
   authenticateUser,
   authenticateUserOrAdmin,
   requireRole,
   requireAdmin,
->>>>>>> 1fdfce1e
   corsMiddleware,
   requestLogger,
   securityMiddleware,
